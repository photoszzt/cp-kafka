--- conflicted
+++ resolved
@@ -168,10 +168,7 @@
         Properties kafkaProps =  new Properties();
         kafkaProps.put(KafkaConfig$.MODULE$.ZkConnectProp(), "zk");
         kafkaProps.put(KafkaConfig$.MODULE$.BrokerIdProp(), brokerId + "");
-<<<<<<< HEAD
-=======
         BrokerFeatures brokerFeatures = BrokerFeatures.createDefault();
->>>>>>> 62a8b888
         Time time = new SystemTime();
         return new KafkaApis(requestChannel,
             new ApisUtils(requestChannel, Option.empty(), quotaManagers, time),
@@ -191,13 +188,9 @@
             brokerTopicStats,
             "clusterId",
             time,
-<<<<<<< HEAD
-            null);
-=======
             null,
             brokerFeatures,
             new FinalizedFeatureCache(brokerFeatures));
->>>>>>> 62a8b888
     }
 
     @TearDown(Level.Trial)
