<!--
 Licensed to the Apache Software Foundation (ASF) under one or more
 contributor license agreements.  See the NOTICE file distributed with
 this work for additional information regarding copyright ownership.
 The ASF licenses this file to You under the Apache License, Version 2.0
 (the "License"); you may not use this file except in compliance with
 the License.  You may obtain a copy of the License at

    http://www.apache.org/licenses/LICENSE-2.0

 Unless required by applicable law or agreed to in writing, software
 distributed under the License is distributed on an "AS IS" BASIS,
 WITHOUT WARRANTIES OR CONDITIONS OF ANY KIND, either express or implied.
 See the License for the specific language governing permissions and
 limitations under the License.
-->

<script><!--#include virtual="js/templateData.js" --></script>

<script id="upgrade-template" type="text/x-handlebars-template">

<h4><a id="upgrade_3_1_1" href="#upgrade_3_1_1">Upgrading to 3.1.1 from any version 0.8.x through 3.0.x</a></h4>

<p><b>If you are upgrading from a version prior to 2.1.x, please see the note below about the change to the schema used to store consumer offsets.
    Once you have changed the inter.broker.protocol.version to the latest version, it will not be possible to downgrade to a version prior to 2.1.</b></p>

<p><b>For a rolling upgrade:</b></p>

<ol>
    <li>Update server.properties on all brokers and add the following properties. CURRENT_KAFKA_VERSION refers to the version you
        are upgrading from. CURRENT_MESSAGE_FORMAT_VERSION refers to the message format version currently in use. If you have previously
        overridden the message format version, you should keep its current value. Alternatively, if you are upgrading from a version prior
        to 0.11.0.x, then CURRENT_MESSAGE_FORMAT_VERSION should be set to match CURRENT_KAFKA_VERSION.
        <ul>
            <li>inter.broker.protocol.version=CURRENT_KAFKA_VERSION (e.g., <code>3.0</code>, <code>2.8</code>, etc.)</li>
            <li>log.message.format.version=CURRENT_MESSAGE_FORMAT_VERSION  (See <a href="#upgrade_10_performance_impact">potential performance impact
                following the upgrade</a> for the details on what this configuration does.)</li>
        </ul>
        If you are upgrading from version 0.11.0.x or above, and you have not overridden the message format, then you only need to override
        the inter-broker protocol version.
        <ul>
            <li>inter.broker.protocol.version=CURRENT_KAFKA_VERSION (e.g., <code>3.0</code>, <code>2.8</code>, etc.)</li>
        </ul>
    </li>
    <li>Upgrade the brokers one at a time: shut down the broker, update the code, and restart it. Once you have done so, the
        brokers will be running the latest version and you can verify that the cluster's behavior and performance meets expectations.
        It is still possible to downgrade at this point if there are any problems.
    </li>
    <li>Once the cluster's behavior and performance has been verified, bump the protocol version by editing
        <code>inter.broker.protocol.version</code> and setting it to <code>3.1</code>.
    </li>
    <li>Restart the brokers one by one for the new protocol version to take effect. Once the brokers begin using the latest
        protocol version, it will no longer be possible to downgrade the cluster to an older version.
    </li>
    <li>If you have overridden the message format version as instructed above, then you need to do one more rolling restart to
        upgrade it to its latest version. Once all (or most) consumers have been upgraded to 0.11.0 or later,
        change log.message.format.version to 3.1 on each broker and restart them one by one. Note that the older Scala clients,
        which are no longer maintained, do not support the message format introduced in 0.11, so to avoid conversion costs
        (or to take advantage of <a href="#upgrade_11_exactly_once_semantics">exactly once semantics</a>),
        the newer Java clients must be used.
    </li>
</ol>

<h5><a id="upgrade_311_notable" href="#upgrade_311_notable">Notable changes in 3.1.1</a></h5>
<ul>
<<<<<<< HEAD
    <li>A bug prevented the producer idempotence default from being applied which meant that it remained disabled unless the user had explicitly set
        <code>enable.idempotence</code> to true. See <a href="https://issues.apache.org/jira/browse/KAFKA-13598">KAFKA-13598</a>for more details.
        This issue was fixed and the default is properly applied.</li>
=======
    <li>Idempotence for the producer is enabled by default if no conflicting configurations are set.
        A bug prevented the producer idempotence default from being applied which meant that it remained disabled unless the user had explicitly set
        <code>enable.idempotence</code> to true. See <a href="https://issues.apache.org/jira/browse/KAFKA-13598">KAFKA-13598</a>for more details.
        This issue was fixed and the default is properly applied.</li>
    <li>A notable exception is Connect that by default disables idempotent behavior for all of its
        producers in order to uniformly support using a wide range of Kafka broker versions.
        Users can change this behavior to enable idempotence for some or all producers
        via Connect worker and/or connector configuration. Connect may enable idempotent producers
        by default in a future major release.</li>
    <li>Kafka has replaced log4j and slf4j-log4j12 with reload4j and slf4j-reload4j due to security concerns.
        More information can be found at <a href"https://reload4j.qos.ch">reload4j</a>.</li>
    <li>The example connectors, <code>FileStreamSourceConnector</code> and <code>FileStreamSinkConnector</code>, have been 
        removed from the default classpath. To use them in Kafka Connect standalone or distributed mode they need to be 
        explicitly added, for example <code>CLASSPATH=./libs/connect-file-3.1.1.jar ./bin/connect-distributed.sh</code>.</li>
>>>>>>> bafa69ed
</ul>

<h5><a id="upgrade_310_notable" href="#upgrade_310_notable">Notable changes in 3.1.0</a></h5>
<ul>
    <li>Apache Kafka supports Java 17.</li>
    <li>The following metrics have been deprecated: <code>bufferpool-wait-time-total</code>, <code>io-waittime-total</code>,
        and <code>iotime-total</code>. Please use <code>bufferpool-wait-time-ns-total</code>, <code>io-wait-time-ns-total</code>,
        and <code>io-time-ns-total</code> instead. See <a href="https://cwiki.apache.org/confluence/display/KAFKA/KIP-773%3A+Differentiate+consistently+metric+latency+measured+in+millis+and+nanos">KIP-773</a>
        for more details.</li>
    <li>The cooperative rebalancing protocol has been the default since 2.4, but we have continued to support the
        eager rebalancing protocol to provide users an upgrade path. This support will be dropped in a future release,
        so any users still on the eager protocol should prepare to finish upgrading their applications to the cooperative protocol in version 3.1.
        This only affects users who are still on a version older than 2.4, and users who have upgraded already but have not yet
        removed the <code>upgrade.from</code> config that they set when upgrading from a version below 2.4.
        Users fitting into the latter case will simply need to unset this config when upgrading beyond 3.1,
        while users in the former case will need to follow a slightly different upgrade path if they attempt to upgrade from 2.3 or below to a version above 3.1.
        Those applications will need to go through a bridge release, by first upgrading to a version between 2.4 - 3.1 and setting the <code>upgrade.from</code> config,
        then removing that config and upgrading to the final version above 3.1. See <a href="https://issues.apache.org/jira/browse/KAFKA-8575">KAFKA-8575</a>
        for more details.</li>
    <li>IBP 3.1 introduces topic IDs to FetchRequest as a part of
        <a href="https://cwiki.apache.org/confluence/display/KAFKA/KIP-516%3A+Topic+Identifiers">KIP-516</a>.</li>
</ul>

<h4><a id="upgrade_3_0_0" href="#upgrade_3_0_0">Upgrading to 3.0.0 from any version 0.8.x through 2.8.x</a></h4>

<p><b>If you are upgrading from a version prior to 2.1.x, please see the note below about the change to the schema used to store consumer offsets.
    Once you have changed the inter.broker.protocol.version to the latest version, it will not be possible to downgrade to a version prior to 2.1.</b></p>

<p><b>For a rolling upgrade:</b></p>

<ol>
    <li>Update server.properties on all brokers and add the following properties. CURRENT_KAFKA_VERSION refers to the version you
        are upgrading from. CURRENT_MESSAGE_FORMAT_VERSION refers to the message format version currently in use. If you have previously
        overridden the message format version, you should keep its current value. Alternatively, if you are upgrading from a version prior
        to 0.11.0.x, then CURRENT_MESSAGE_FORMAT_VERSION should be set to match CURRENT_KAFKA_VERSION.
        <ul>
            <li>inter.broker.protocol.version=CURRENT_KAFKA_VERSION (e.g., <code>2.8</code>, <code>2.7</code>, etc.)</li>
            <li>log.message.format.version=CURRENT_MESSAGE_FORMAT_VERSION  (See <a href="#upgrade_10_performance_impact">potential performance impact
                following the upgrade</a> for the details on what this configuration does.)</li>
        </ul>
        If you are upgrading from version 0.11.0.x or above, and you have not overridden the message format, then you only need to override
        the inter-broker protocol version.
        <ul>
            <li>inter.broker.protocol.version=CURRENT_KAFKA_VERSION (e.g., <code>2.8</code>, <code>2.7</code>, etc.)</li>
        </ul>
    </li>
    <li>Upgrade the brokers one at a time: shut down the broker, update the code, and restart it. Once you have done so, the
        brokers will be running the latest version and you can verify that the cluster's behavior and performance meets expectations.
        It is still possible to downgrade at this point if there are any problems.
    </li>
    <li>Once the cluster's behavior and performance has been verified, bump the protocol version by editing
        <code>inter.broker.protocol.version</code> and setting it to <code>3.0</code>.
    </li>
    <li>Restart the brokers one by one for the new protocol version to take effect. Once the brokers begin using the latest
        protocol version, it will no longer be possible to downgrade the cluster to an older version.
    </li>
    <li>If you have overridden the message format version as instructed above, then you need to do one more rolling restart to
        upgrade it to its latest version. Once all (or most) consumers have been upgraded to 0.11.0 or later,
        change log.message.format.version to 3.0 on each broker and restart them one by one. Note that the older Scala clients,
        which are no longer maintained, do not support the message format introduced in 0.11, so to avoid conversion costs
        (or to take advantage of <a href="#upgrade_11_exactly_once_semantics">exactly once semantics</a>),
        the newer Java clients must be used.
    </li>
</ol>

<h5><a id="upgrade_301_notable" href="#upgrade_301_notable">Notable changes in 3.0.1</a></h5>
<ul>
<<<<<<< HEAD
    <li>A bug prevented the producer idempotence default from being applied which meant that it remained disabled unless the user had explicitly set
=======
    <li>Idempotence for the producer is enabled by default if no conflicting configurations are set.
        A bug prevented the producer idempotence default from being applied which meant that it remained disabled unless the user had explicitly set
>>>>>>> bafa69ed
        <code>enable.idempotence</code> to true. See <a href="https://issues.apache.org/jira/browse/KAFKA-13598">KAFKA-13598</a>for more details.
        This issue was fixed and the default is properly applied.</li>
</ul>

<h5><a id="upgrade_300_notable" href="#upgrade_300_notable">Notable changes in 3.0.0</a></h5>
<ul>
    <li>The producer has stronger delivery guarantees by default: <code>idempotence</code> is enabled and <code>acks</code> is set to <code>all</code> instead of <code>1</code>.
        See <a href="https://cwiki.apache.org/confluence/display/KAFKA/KIP-679%3A+Producer+will+enable+the+strongest+delivery+guarantee+by+default">KIP-679</a> for details.
        In 3.0.0 and 3.1.0, a bug prevented the idempotence default from being applied which meant that it remained disabled unless the user had explicitly set
        <code>enable.idempotence</code> to true. Note that the bug did not affect the <code>acks=all</code> change. See <a href="https://issues.apache.org/jira/browse/KAFKA-13598">KAFKA-13598</a>for more details.
        This issue was fixed and the default is properly applied in 3.0.1, 3.1.1, and 3.2.0.
    <li>ZooKeeper has been upgraded to version 3.6.3.</li>
    <li>A preview of KRaft mode is available, though upgrading to it from the 2.8 Early Access release is not possible. See
        the <code>config/kraft/README.md</code> file for details.</li>
    <li>The release tarball no longer includes test, sources, javadoc and test sources jars. These are still published to the Maven Central repository. </li>
    <li>A number of implementation dependency jars are <a href="https://github.com/apache/kafka/pull/10203">now available in the runtime classpath
        instead of compile and runtime classpaths</a>. Compilation errors after the upgrade can be fixed by adding the missing dependency jar(s) explicitly
        or updating the application not to use internal classes.</li>
    <li>The default value for the consumer configuration <code>session.timeout.ms</code> was increased from 10s to 45s. See
        <a href="https://cwiki.apache.org/confluence/display/KAFKA/KIP-735%3A+Increase+default+consumer+session+timeout">KIP-735</a> for more details.</li>
    <li>The broker configuration <code>log.message.format.version</code> and topic configuration <code>message.format.version</code> have been deprecated.
        The value of both configurations is always assumed to be <code>3.0</code> if <code>inter.broker.protocol.version</code> is <code>3.0</code> or higher.
        If <code>log.message.format.version</code> or <<code>message.format.version</code> are set, we recommend clearing them at the same time as the
        <code>inter.broker.protocol.version</code> upgrade to 3.0. This will avoid potential compatibility issues if the <code>inter.broker.protocol.version</code>
        is downgraded. See <a href="https://cwiki.apache.org/confluence/display/KAFKA/KIP-724%3A+Drop+support+for+message+formats+v0+and+v1">KIP-724</a> for more details.</li>
    <li>The Streams API removed all deprecated APIs that were deprecated in version 2.5.0 or earlier.
        For a complete list of removed APIs compare the detailed Kafka Streams upgrade notes.</li>
    <li>Kafka Streams no longer has a compile time dependency on "connect:json" module (<a href="https://issues.apache.org/jira/browse/KAFKA-5146">KAFKA-5146</a>).
        Projects that were relying on this transitive dependency will have to explicitly declare it.</li>
    <li>Custom principal builder implementations specified through <code>principal.builder.class</code> must now implement the 
        <code>KafkaPrincipalSerde</code> interface to allow for forwarding between brokers. See <a href="https://cwiki.apache.org/confluence/display/KAFKA/KIP-590%3A+Redirect+Zookeeper+Mutation+Protocols+to+The+Controller">KIP-590</a> for more details about the usage of KafkaPrincipalSerde.</li>
    <li>A number of deprecated classes, methods and tools have been removed from the <code>clients</code>, <code>connect</code>, <code>core</code> and <code>tools</code> modules:</li>
    <ul>
        <li>The Scala <code>Authorizer</code>, <code>SimpleAclAuthorizer</code> and related classes have been removed. Please use the Java <code>Authorizer</code>
            and <code>AclAuthorizer</code> instead.</li>
        <li>The <code>Metric#value()</code> method was removed (<a href="https://issues.apache.org/jira/browse/KAFKA-12573">KAFKA-12573</a>).</li>
        <li>The <code>Sum</code> and <code>Total</code> classes were removed (<a href="https://issues.apache.org/jira/browse/KAFKA-12584">KAFKA-12584</a>).
            Please use <code>WindowedSum</code> and <code>CumulativeSum</code> instead.</li>
        <li>The <code>Count</code> and <code>SampledTotal</code> classes were removed. Please use <code>WindowedCount</code> and <code>WindowedSum</code>
            respectively instead.</li>
        <li>The <code>PrincipalBuilder</code>, <code>DefaultPrincipalBuilder</code> and <code>ResourceFilter</code> classes were removed.
        <li>Various constants and constructors were removed from <code>SslConfigs</code>, <code>SaslConfigs</code>, <code>AclBinding</code> and
            <code>AclBindingFilter</code>.</li>
        <li>The <code>Admin.electedPreferredLeaders()</code> methods were removed. Please use <code>Admin.electLeaders</code> instead.</li>
        <li>The <code>kafka-preferred-replica-election</code> command line tool was removed. Please use <code>kafka-leader-election</code> instead.</li>
        <li>The <code>--zookeeper</code> option was removed from the <code>kafka-topics</code> and <code>kafka-reassign-partitions</code> command line tools.
            Please use <code>--bootstrap-server</code> instead.</li>
        <li>In the <code>kafka-configs</code> command line tool, the <code>--zookeeper</code> option is only supported for updating <a href="#security_sasl_scram_credentials">SCRAM Credentials configuration</a>
            and <a href="#dynamicbrokerconfigs">describing/updating dynamic broker configs when brokers are not running</a>. Please use <code>--bootstrap-server</code>
            for other configuration operations.</li>
        <li>The <code>ConfigEntry</code> constructor was removed (<a href="https://issues.apache.org/jira/browse/KAFKA-12577">KAFKA-12577</a>).
            Please use the remaining public constructor instead.</li>
        <li>The config value <code>default</code> for the client config <code>client.dns.lookup</code> has been removed. In the unlikely
            event that you set this config explicitly, we recommend leaving the config unset (<code>use_all_dns_ips</code> is used by default).</li>
        <li>The <code>ExtendedDeserializer</code> and <code>ExtendedSerializer</code> classes have been removed. Please use <code>Deserializer</code>
            and <code>Serializer</code> instead.</li>
        <li>The <code>close(long, TimeUnit)</code> method was removed from the producer, consumer and admin client. Please use
            <code>close(Duration)</code>.</li>
        <li>The <code>ConsumerConfig.addDeserializerToConfig</code> and <code>ProducerConfig.addSerializerToConfig</code> methods
            were removed. These methods were not intended to be public API and there is no replacement.</li>
        <li>The <code>NoOffsetForPartitionException.partition()</code> method was removed. Please use <code>partitions()</code>
            instead.</li>
        <li>The default <code>partition.assignment.strategy</code> is changed to "[RangeAssignor, CooperativeStickyAssignor]",
            which will use the RangeAssignor by default, but allows upgrading to the CooperativeStickyAssignor with just a single rolling bounce that removes the RangeAssignor from the list.
            Please check the client upgrade path guide <a href="https://cwiki.apache.org/confluence/display/KAFKA/KIP-429:+Kafka+Consumer+Incremental+Rebalance+Protocol#KIP429:KafkaConsumerIncrementalRebalanceProtocol-Consumer">here</a> for more detail.</li>
        <li>The Scala <code>kafka.common.MessageFormatter</code> was removed. Please use the Java <code>org.apache.kafka.common.MessageFormatter</code>.</li>
        <li>The <code>MessageFormatter.init(Properties)</code> method was removed. Please use <code>configure(Map)</code> instead.</li>
        <li>The <code>checksum()</code> method has been removed from <code>ConsumerRecord</code> and <code>RecordMetadata</code>. The message
            format v2, which has been the default since 0.11, moved the checksum from the record to the record batch. As such, these methods
            don't make sense and no replacements exist.</li>
        <li>The <code>ChecksumMessageFormatter</code> class was removed. It is not part of the public API, but it may have been used
            with <code>kafka-console-consumer.sh</code>. It reported the checksum of each record, which has not been supported
            since message format v2.</li>
        <li>The <code>org.apache.kafka.clients.consumer.internals.PartitionAssignor</code> class has been removed. Please use
            <code>org.apache.kafka.clients.consumer.ConsumerPartitionAssignor</code> instead.</li>
        <li>The <code>quota.producer.default</code> and <code>quota.consumer.default</code> configurations were removed (<a href="https://issues.apache.org/jira/browse/KAFKA-12591">KAFKA-12591</a>).
            Dynamic quota defaults must be used instead.</li>
        <li>The <code>port</code> and <code>host.name</code> configurations were removed. Please use <code>listeners</code> instead.</li>
        <li>The <code>advertised.port</code> and <code>advertised.host.name</code> configurations were removed. Please use <code>advertised.listeners</code> instead.</li>
        <li>The deprecated worker configurations <code>rest.host.name</code> and <code>rest.port</code> were removed (<a href="https://issues.apache.org/jira/browse/KAFKA-12482">KAFKA-12482</a>) from the Kafka Connect worker configuration.
            Please use <code>listeners</code> instead.</li>
    </ul>
    <li> The <code>Producer#sendOffsetsToTransaction(Map offsets, String consumerGroupId)</code> method has been deprecated. Please use
        <code>Producer#sendOffsetsToTransaction(Map offsets, ConsumerGroupMetadata metadata)</code> instead, where the <code>ConsumerGroupMetadata</code>
        can be retrieved via <code>KafkaConsumer#groupMetadata()</code> for stronger semantics. Note that the full set of consumer group metadata is only
        understood by brokers or version 2.5 or higher, so you must upgrade your kafka cluster to get the stronger semantics. Otherwise, you can just pass
        in <code>new ConsumerGroupMetadata(consumerGroupId)</code> to work with older brokers. See <a href="https://cwiki.apache.org/confluence/x/zJONCg">KIP-732</a> for more details.
    </li>
    <li>
        The Connect <code>internal.key.converter</code> and <code>internal.value.converter</code> properties have been completely <a href="https://cwiki.apache.org/confluence/x/2YDOCg">removed</a>.
        The use of these Connect worker properties has been deprecated since version 2.0.0. 
        Workers are now hardcoded to use the JSON converter with <code>schemas.enable</code> set to <code>false</code>. If your cluster has been using
        a different internal key or value converter, you can follow the migration steps outlined in <a href="https://cwiki.apache.org/confluence/x/2YDOCg">KIP-738</a>
        to safely upgrade your Connect cluster to 3.0.
    </li>
    <li> The Connect-based MirrorMaker (MM2) includes changes to support <code>IdentityReplicationPolicy</code>, enabling replication without renaming topics.
        The existing <code>DefaultReplicationPolicy</code> is still used by default, but identity replication can be enabled via the
        <code>replication.policy</code> configuration property. This is especially useful for users migrating from the older MirrorMaker (MM1), or for
        use-cases with simple one-way replication topologies where topic renaming is undesirable. Note that <code>IdentityReplicationPolicy</code>, unlike
        <code>DefaultReplicationPolicy</code>, cannot prevent replication cycles based on topic names, so take care to avoid cycles when constructing your
        replication topology.
    </li>
    <li> The original MirrorMaker (MM1) and related classes have been deprecated. Please use the Connect-based
        MirrorMaker (MM2), as described in the
        <a href="/{{version}}/documentation/#georeplication">Geo-Replication section</a>.
    </li>
</ul>

<h4><a id="upgrade_2_8_1" href="#upgrade_2_8_1">Upgrading to 2.8.1 from any version 0.8.x through 2.7.x</a></h4>

<p><b>If you are upgrading from a version prior to 2.1.x, please see the note below about the change to the schema used to store consumer offsets.
    Once you have changed the inter.broker.protocol.version to the latest version, it will not be possible to downgrade to a version prior to 2.1.</b></p>

<p><b>For a rolling upgrade:</b></p>

<ol>
    <li> Update server.properties on all brokers and add the following properties. CURRENT_KAFKA_VERSION refers to the version you
        are upgrading from. CURRENT_MESSAGE_FORMAT_VERSION refers to the message format version currently in use. If you have previously
        overridden the message format version, you should keep its current value. Alternatively, if you are upgrading from a version prior
        to 0.11.0.x, then CURRENT_MESSAGE_FORMAT_VERSION should be set to match CURRENT_KAFKA_VERSION.
        <ul>
            <li>inter.broker.protocol.version=CURRENT_KAFKA_VERSION (e.g., <code>2.7</code>, <code>2.6</code>, etc.)</li>
            <li>log.message.format.version=CURRENT_MESSAGE_FORMAT_VERSION  (See <a href="#upgrade_10_performance_impact">potential performance impact
                following the upgrade</a> for the details on what this configuration does.)</li>
        </ul>
        If you are upgrading from version 0.11.0.x or above, and you have not overridden the message format, then you only need to override
        the inter-broker protocol version.
        <ul>
            <li>inter.broker.protocol.version=CURRENT_KAFKA_VERSION (e.g., <code>2.7</code>, <code>2.6</code>, etc.)</li>
        </ul>
    </li>
    <li> Upgrade the brokers one at a time: shut down the broker, update the code, and restart it. Once you have done so, the
        brokers will be running the latest version and you can verify that the cluster's behavior and performance meets expectations.
        It is still possible to downgrade at this point if there are any problems.
    </li>
    <li> Once the cluster's behavior and performance has been verified, bump the protocol version by editing
        <code>inter.broker.protocol.version</code> and setting it to <code>2.8</code>.
    </li>
    <li> Restart the brokers one by one for the new protocol version to take effect. Once the brokers begin using the latest
        protocol version, it will no longer be possible to downgrade the cluster to an older version.
    </li>
    <li> If you have overridden the message format version as instructed above, then you need to do one more rolling restart to
        upgrade it to its latest version. Once all (or most) consumers have been upgraded to 0.11.0 or later,
        change log.message.format.version to 2.8 on each broker and restart them one by one. Note that the older Scala clients,
        which are no longer maintained, do not support the message format introduced in 0.11, so to avoid conversion costs
        (or to take advantage of <a href="#upgrade_11_exactly_once_semantics">exactly once semantics</a>),
        the newer Java clients must be used.
    </li>
</ol>

<h5><a id="upgrade_280_notable" href="#upgrade_280_notable">Notable changes in 2.8.0</a></h5>
<ul>
    <li>
        The 2.8.0 release added a new method to the Authorizer Interface introduced in
            <a href="https://cwiki.apache.org/confluence/display/KAFKA/KIP-679%3A+Producer+will+enable+the+strongest+delivery+guarantee+by+default">KIP-679</a>.
        The motivation is to unblock our future plan to enable the strongest message delivery guarantee by default.
        Custom authorizer should consider providing a more efficient implementation that supports audit logging and any custom configs or access rules.
    </li>
    <li>
        IBP 2.8 introduces topic IDs to topics as a part of
        <a href="https://cwiki.apache.org/confluence/display/KAFKA/KIP-516%3A+Topic+Identifiers">KIP-516</a>.
        When using ZooKeeper, this information is stored in the TopicZNode. If the cluster is downgraded to a previous IBP or version,
        future topics will not get topic IDs and it is not guaranteed that topics will retain their topic IDs in ZooKeeper.
        This means that upon upgrading again, some topics or all topics will be assigned new IDs.
    </li>
    <li>Kafka Streams introduce a type-safe <code>split()</code> operator as a substitution for deprecated <code>KStream#branch()</code> method
        (cf. <a href="https://cwiki.apache.org/confluence/display/KAFKA/KIP-418%3A+A+method-chaining+way+to+branch+KStream">KIP-418</a>).
    </li>
</ul>

<h4><a id="upgrade_2_7_0" href="#upgrade_2_7_0">Upgrading to 2.7.0 from any version 0.8.x through 2.6.x</a></h4>

<p><b>If you are upgrading from a version prior to 2.1.x, please see the note below about the change to the schema used to store consumer offsets.
    Once you have changed the inter.broker.protocol.version to the latest version, it will not be possible to downgrade to a version prior to 2.1.</b></p>

<p><b>For a rolling upgrade:</b></p>

<ol>
    <li> Update server.properties on all brokers and add the following properties. CURRENT_KAFKA_VERSION refers to the version you
        are upgrading from. CURRENT_MESSAGE_FORMAT_VERSION refers to the message format version currently in use. If you have previously
        overridden the message format version, you should keep its current value. Alternatively, if you are upgrading from a version prior
        to 0.11.0.x, then CURRENT_MESSAGE_FORMAT_VERSION should be set to match CURRENT_KAFKA_VERSION.
        <ul>
            <li>inter.broker.protocol.version=CURRENT_KAFKA_VERSION (e.g., <code>2.6</code>, <code>2.5</code>, etc.)</li>
            <li>log.message.format.version=CURRENT_MESSAGE_FORMAT_VERSION  (See <a href="#upgrade_10_performance_impact">potential performance impact
                following the upgrade</a> for the details on what this configuration does.)</li>
        </ul>
        If you are upgrading from version 0.11.0.x or above, and you have not overridden the message format, then you only need to override
        the inter-broker protocol version.
        <ul>
            <li>inter.broker.protocol.version=CURRENT_KAFKA_VERSION (e.g., <code>2.6</code>, <code>2.5</code>, etc.)</li>
        </ul>
    </li>
    <li> Upgrade the brokers one at a time: shut down the broker, update the code, and restart it. Once you have done so, the
        brokers will be running the latest version and you can verify that the cluster's behavior and performance meets expectations.
        It is still possible to downgrade at this point if there are any problems.
    </li>
    <li> Once the cluster's behavior and performance has been verified, bump the protocol version by editing
        <code>inter.broker.protocol.version</code> and setting it to <code>2.7</code>.
    </li>
    <li> Restart the brokers one by one for the new protocol version to take effect. Once the brokers begin using the latest
        protocol version, it will no longer be possible to downgrade the cluster to an older version.
    </li>
    <li> If you have overridden the message format version as instructed above, then you need to do one more rolling restart to
        upgrade it to its latest version. Once all (or most) consumers have been upgraded to 0.11.0 or later,
        change log.message.format.version to 2.7 on each broker and restart them one by one. Note that the older Scala clients,
        which are no longer maintained, do not support the message format introduced in 0.11, so to avoid conversion costs
        (or to take advantage of <a href="#upgrade_11_exactly_once_semantics">exactly once semantics</a>),
        the newer Java clients must be used.
    </li>
</ol>

<h5><a id="upgrade_270_notable" href="#upgrade_270_notable">Notable changes in 2.7.0</a></h5>
<ul>
    <li>
        The 2.7.0 release includes the core Raft implementation specified in
        <a href="https://cwiki.apache.org/confluence/display/KAFKA/KIP-595%3A+A+Raft+Protocol+for+the+Metadata+Quorum">KIP-595</a>.
        There is a separate "raft" module containing most of the logic. Until integration with the
        controller is complete, there is a standalone server that users can use for testing the p
        erformance of the Raft implementation.  See the README.md in the raft module for details
    </li>
    <li>
        KIP-651 <a href="https://cwiki.apache.org/confluence/display/KAFKA/KIP-651+-+Support+PEM+format+for+SSL+certificates+and+private+key">adds support</a>
        for using PEM files for key and trust stores.
    </li>
    <li>
        KIP-612 <a href="https://cwiki.apache.org/confluence/display/KAFKA/KIP-612%3A+Ability+to+Limit+Connection+Creation+Rate+on+Brokers">adds support</a>
        for enforcing broker-wide and per-listener connection create rates.  The 2.7.0 release contains
        the first part of KIP-612 with dynamic configuration coming in the 2.8.0 release.
    </li>
    <li>
        The ability to throttle topic and partition creations or
        topics deletions to prevent a cluster from being harmed via
        <a href="https://cwiki.apache.org/confluence/display/KAFKA/KIP-599%3A+Throttle+Create+Topic%2C+Create+Partition+and+Delete+Topic+Operations">KIP-599</a>
    </li>
    <li>
        When new features become available in Kafka there are two main issues:
        <ol>
            <li>How do Kafka clients become aware of broker capabilities?</li>
            <li>How does the broker decide which features to enable?</li>
        </ol>
        <a href="https://cwiki.apache.org/confluence/display/KAFKA/KIP-584%3A+Versioning+scheme+for+features">KIP-584</a>
        provides a flexible and operationally easy solution for client discovery, feature gating and rolling upgrades using a single restart.
    </li>
    <li>
        The ability to print record offsets and headers with the <code>ConsoleConsumer</code> is now possible
        via <a href="https://cwiki.apache.org/confluence/display/KAFKA/KIP-431%3A+Support+of+printing+additional+ConsumerRecord+fields+in+DefaultMessageFormatter">KIP-431</a>
    </li>
    <li>
      The addition of <a href="https://cwiki.apache.org/confluence/display/KAFKA/KIP-554%3A+Add+Broker-side+SCRAM+Config+API">KIP-554</a>
        continues progress towards the goal of Zookeeper removal from Kafka. The addition of KIP-554
        means you don't have to connect directly to ZooKeeper anymore for managing SCRAM credentials.
    </li>
    <li>Altering non-reconfigurable configs of existent listeners causes <code>InvalidRequestException</code>.
        By contrast, the previous (unintended) behavior would have caused the updated configuration to be persisted,
        but it wouldn't
        take effect until the broker was restarted. See <a href="https://github.com/apache/kafka/pull/9284">KAFKA-10479</a> for more discussion.
        See <code>DynamicBrokerConfig.DynamicSecurityConfigs</code> and <code>SocketServer.ListenerReconfigurableConfigs</code>
        for the supported reconfigurable configs of existent listeners.
    </li>

    <li>
        Kafka Streams adds support for
        <a href="https://cwiki.apache.org/confluence/display/KAFKA/KIP-450%3A+Sliding+Window+Aggregations+in+the+DSL">Sliding Windows Aggregations</a>
        in the KStreams DSL.
    </li>
    <li>
        Reverse iteration over state stores enabling more efficient most recent update searches with
        <a href="https://cwiki.apache.org/confluence/display/KAFKA/KIP-617%3A+Allow+Kafka+Streams+State+Stores+to+be+iterated+backwards">KIP-617</a>
    </li>
    <li>
        End-to-End latency metrics in Kafka Steams see
        <a href="https://cwiki.apache.org/confluence/display/KAFKA/KIP-613%3A+Add+end-to-end+latency+metrics+to+Streams">KIP-613</a>
        for more details
    </li>
    <li>
        Kafka Streams added metrics reporting default RocksDB properties with
        <a href="https://cwiki.apache.org/confluence/display/KAFKA/KIP-607%3A+Add+Metrics+to+Kafka+Streams+to+Report+Properties+of+RocksDB">KIP-607</a>
    </li>
    <li>
        Better Scala implicit Serdes support from
        <a href="https://cwiki.apache.org/confluence/display/KAFKA/KIP-616%3A+Rename+implicit+Serdes+instances+in+kafka-streams-scala">KIP-616</a>
    </li>
</ul>
<h4><a id="upgrade_2_6_0" href="#upgrade_2_6_0">Upgrading to 2.6.0 from any version 0.8.x through 2.5.x</a></h4>

<p><b>If you are upgrading from a version prior to 2.1.x, please see the note below about the change to the schema used to store consumer offsets.
    Once you have changed the inter.broker.protocol.version to the latest version, it will not be possible to downgrade to a version prior to 2.1.</b></p>

<p><b>For a rolling upgrade:</b></p>

<ol>
    <li> Update server.properties on all brokers and add the following properties. CURRENT_KAFKA_VERSION refers to the version you
        are upgrading from. CURRENT_MESSAGE_FORMAT_VERSION refers to the message format version currently in use. If you have previously
        overridden the message format version, you should keep its current value. Alternatively, if you are upgrading from a version prior
        to 0.11.0.x, then CURRENT_MESSAGE_FORMAT_VERSION should be set to match CURRENT_KAFKA_VERSION.
        <ul>
            <li>inter.broker.protocol.version=CURRENT_KAFKA_VERSION (e.g., <code>2.5</code>, <code>2.4</code>, etc.)</li>
            <li>log.message.format.version=CURRENT_MESSAGE_FORMAT_VERSION  (See <a href="#upgrade_10_performance_impact">potential performance impact
                following the upgrade</a> for the details on what this configuration does.)</li>
        </ul>
        If you are upgrading from version 0.11.0.x or above, and you have not overridden the message format, then you only need to override
        the inter-broker protocol version.
        <ul>
            <li>inter.broker.protocol.version=CURRENT_KAFKA_VERSION (e.g., <code>2.5</code>, <code>2.4</code>, etc.)</li>
        </ul>
    </li>
    <li> Upgrade the brokers one at a time: shut down the broker, update the code, and restart it. Once you have done so, the
        brokers will be running the latest version and you can verify that the cluster's behavior and performance meets expectations.
        It is still possible to downgrade at this point if there are any problems.
    </li>
    <li> Once the cluster's behavior and performance has been verified, bump the protocol version by editing
        <code>inter.broker.protocol.version</code> and setting it to <code>2.6</code>.
    </li>
    <li> Restart the brokers one by one for the new protocol version to take effect. Once the brokers begin using the latest
        protocol version, it will no longer be possible to downgrade the cluster to an older version.
    </li>
    <li> If you have overridden the message format version as instructed above, then you need to do one more rolling restart to
        upgrade it to its latest version. Once all (or most) consumers have been upgraded to 0.11.0 or later,
        change log.message.format.version to 2.6 on each broker and restart them one by one. Note that the older Scala clients,
        which are no longer maintained, do not support the message format introduced in 0.11, so to avoid conversion costs
        (or to take advantage of <a href="#upgrade_11_exactly_once_semantics">exactly once semantics</a>),
        the newer Java clients must be used.
    </li>
</ol>

<h5 class="anchor-heading"><a id="upgrade_260_notable" class="anchor-link"></a><a href="#upgrade_260_notable">Notable changes in 2.6.0</a></h5>
<ul>
    <li>Kafka Streams adds a new processing mode (requires broker 2.5 or newer) that improves application
        scalability using exactly-once guarantees
        (cf. <a href="https://cwiki.apache.org/confluence/display/KAFKA/KIP-447%3A+Producer+scalability+for+exactly+once+semantics">KIP-447</a>)
    </li>
    <li>TLSv1.3 has been enabled by default for Java 11 or newer. The client and server will negotiate TLSv1.3 if
        both support it and fallback to TLSv1.2 otherwise. See
        <a href="https://cwiki.apache.org/confluence/display/KAFKA/KIP-573%3A+Enable+TLSv1.3+by+default">KIP-573</a> for more details.
    </li>
    <li>The default value for the <code>client.dns.lookup</code> configuration has been changed from <code>default</code>
        to <code>use_all_dns_ips</code>. If a hostname resolves to multiple IP addresses, clients and brokers will now
        attempt to connect to each IP in sequence until the connection is successfully established. See
        <a href="https://cwiki.apache.org/confluence/display/KAFKA/KIP-602%3A+Change+default+value+for+client.dns.lookup">KIP-602</a>
        for more details.
    </li>
    <li><code>NotLeaderForPartitionException</code> has been deprecated and replaced with <code>NotLeaderOrFollowerException</code>.
        Fetch requests and other requests intended only for the leader or follower return NOT_LEADER_OR_FOLLOWER(6) instead of REPLICA_NOT_AVAILABLE(9)
        if the broker is not a replica, ensuring that this transient error during reassignments is handled by all clients as a retriable exception.
    </li>
</ul>

<h4><a id="upgrade_2_5_0" href="#upgrade_2_5_0">Upgrading to 2.5.0 from any version 0.8.x through 2.4.x</a></h4>

<p><b>If you are upgrading from a version prior to 2.1.x, please see the note below about the change to the schema used to store consumer offsets.
    Once you have changed the inter.broker.protocol.version to the latest version, it will not be possible to downgrade to a version prior to 2.1.</b></p>

<p><b>For a rolling upgrade:</b></p>

<ol>
    <li> Update server.properties on all brokers and add the following properties. CURRENT_KAFKA_VERSION refers to the version you
        are upgrading from. CURRENT_MESSAGE_FORMAT_VERSION refers to the message format version currently in use. If you have previously
        overridden the message format version, you should keep its current value. Alternatively, if you are upgrading from a version prior
        to 0.11.0.x, then CURRENT_MESSAGE_FORMAT_VERSION should be set to match CURRENT_KAFKA_VERSION.
        <ul>
            <li>inter.broker.protocol.version=CURRENT_KAFKA_VERSION (e.g., <code>2.4</code>, <code>2.3</code>, etc.)</li>
            <li>log.message.format.version=CURRENT_MESSAGE_FORMAT_VERSION  (See <a href="#upgrade_10_performance_impact">potential performance impact
                following the upgrade</a> for the details on what this configuration does.)</li>
        </ul>
        If you are upgrading from version 0.11.0.x or above, and you have not overridden the message format, then you only need to override
        the inter-broker protocol version.
        <ul>
            <li>inter.broker.protocol.version=CURRENT_KAFKA_VERSION (e.g., <code>2.4</code>, <code>2.3</code>, etc.)</li>
        </ul>
    </li>
    <li> Upgrade the brokers one at a time: shut down the broker, update the code, and restart it. Once you have done so, the
        brokers will be running the latest version and you can verify that the cluster's behavior and performance meets expectations.
        It is still possible to downgrade at this point if there are any problems.
    </li>
    <li> Once the cluster's behavior and performance has been verified, bump the protocol version by editing
        <code>inter.broker.protocol.version</code> and setting it to <code>2.5</code>.
    </li>
    <li> Restart the brokers one by one for the new protocol version to take effect. Once the brokers begin using the latest
        protocol version, it will no longer be possible to downgrade the cluster to an older version.
    </li>
    <li> If you have overridden the message format version as instructed above, then you need to do one more rolling restart to
        upgrade it to its latest version. Once all (or most) consumers have been upgraded to 0.11.0 or later,
        change log.message.format.version to 2.5 on each broker and restart them one by one. Note that the older Scala clients,
        which are no longer maintained, do not support the message format introduced in 0.11, so to avoid conversion costs
        (or to take advantage of <a href="#upgrade_11_exactly_once_semantics">exactly once semantics</a>),
        the newer Java clients must be used.
    </li>

    <li>There are several notable changes to the reassignment tool <code>kafka-reassign-partitions.sh</code>
        following the completion of
        <a href="https://cwiki.apache.org/confluence/display/KAFKA/KIP-455%3A+Create+an+Administrative+API+for+Replica+Reassignment">KIP-455</a>.
        This tool now requires the <code>--additional</code> flag to be provided when changing the throttle of an
        active reassignment. Reassignment cancellation is now possible using the
        <code>--cancel</code> command. Finally, reassignment with <code>--zookeeper</code>
        has been deprecated in favor of <code>--bootstrap-server</code>. See the KIP for more detail.
    </li>
</ol>

<h5 class="anchor-heading"><a id="upgrade_250_notable" class="anchor-link"></a><a href="#upgrade_250_notable">Notable changes in 2.5.0</a></h5>
<ul>
    <li>When <code>RebalanceProtocol#COOPERATIVE</code> is used, <code>Consumer#poll</code> can still return data
        while it is in the middle of a rebalance for those partitions still owned by the consumer; in addition
        <code>Consumer#commitSync</code> now may throw a non-fatal <code>RebalanceInProgressException</code> to notify
        users of such an event, in order to distinguish from the fatal <code>CommitFailedException</code> and allow
        users to complete the ongoing rebalance and then reattempt committing offsets for those still-owned partitions.</li>
    <li>For improved resiliency in typical network environments, the default value of
        <code>zookeeper.session.timeout.ms</code> has been increased from 6s to 18s and
        <code>replica.lag.time.max.ms</code> from 10s to 30s.</li>
    <li>New DSL operator <code>cogroup()</code> has been added for aggregating multiple streams together at once.</li>
    <li>Added a new <code>KStream.toTable()</code> API to translate an input event stream into a KTable.</li>
    <li>Added a new Serde type <code>Void</code> to represent null keys or null values from input topic.</li>
    <li>Deprecated <code>UsePreviousTimeOnInvalidTimestamp</code> and replaced it with <code>UsePartitionTimeOnInvalidTimeStamp</code>.</li>
    <li>Improved exactly-once semantics by adding a pending offset fencing mechanism and stronger transactional commit
        consistency check, which greatly simplifies the implementation of a scalable exactly-once application.
        We also added a new exactly-once semantics code example under
        <a href="https://github.com/apache/kafka/tree/2.5/examples">examples</a> folder. Check out
        <a href="https://cwiki.apache.org/confluence/display/KAFKA/KIP-447%3A+Producer+scalability+for+exactly+once+semantics">KIP-447</a>
        for the full details.</li>
    <li>Added a new public api <code>KafkaStreams.queryMetadataForKey(String, K, Serializer) to get detailed information on the key being queried.
        It provides information about the partition number where the key resides in addition to hosts containing the active and standby partitions for the key.</code></li>
    <li>Provided support to query stale stores (for high availability) and the stores belonging to a specific partition by deprecating <code>KafkaStreams.store(String, QueryableStoreType)</code> and replacing it with <code>KafkaStreams.store(StoreQueryParameters)</code>.</li>
    <li>Added a new public api to access lag information for stores local to an instance with <code>KafkaStreams.allLocalStorePartitionLags()</code>.</li>
    <li>Scala 2.11 is no longer supported. See
        <a href="https://cwiki.apache.org/confluence/display/KAFKA/KIP-531%3A+Drop+support+for+Scala+2.11+in+Kafka+2.5">KIP-531</a>
        for details.</li>
    <li>All Scala classes from the package <code>kafka.security.auth</code> have been deprecated. See
        <a href="https://cwiki.apache.org/confluence/display/KAFKA/KIP-504+-+Add+new+Java+Authorizer+Interface">KIP-504</a>
        for details of the new Java authorizer API added in 2.4.0.  Note that <code>kafka.security.auth.Authorizer</code>
        and <code>kafka.security.auth.SimpleAclAuthorizer</code> were deprecated in 2.4.0.
    </li>
    <li>TLSv1 and TLSv1.1 have been disabled by default since these have known security vulnerabilities. Only TLSv1.2 is now
        enabled by default. You can continue to use TLSv1 and TLSv1.1 by explicitly enabling these in the configuration options
        <code>ssl.protocol</code> and <code>ssl.enabled.protocols</code>.
    </li>
    <li>ZooKeeper has been upgraded to 3.5.7, and a ZooKeeper upgrade from 3.4.X to 3.5.7 can fail if there are no snapshot files in the 3.4 data directory.
        This usually happens in test upgrades where ZooKeeper 3.5.7 is trying to load an existing 3.4 data dir in which no snapshot file has been created.
        For more details about the issue please refer to <a href="https://issues.apache.org/jira/browse/ZOOKEEPER-3056">ZOOKEEPER-3056</a>.
        A fix is given in <a href="https://issues.apache.org/jira/browse/ZOOKEEPER-3056">ZOOKEEPER-3056</a>, which is to set <code>snapshot.trust.empty=true</code>
        config in <code>zookeeper.properties</code> before the upgrade.
    </li>
    <li>ZooKeeper version 3.5.7 supports TLS-encrypted connectivity to ZooKeeper both with or without client certificates,
        and additional Kafka configurations are available to take advantage of this.
        See <a href="https://cwiki.apache.org/confluence/display/KAFKA/KIP-515%3A+Enable+ZK+client+to+use+the+new+TLS+supported+authentication">KIP-515</a> for details.
    </li>
</ul>

<h4><a id="upgrade_2_4_0" href="#upgrade_2_4_0">Upgrading from 0.8.x, 0.9.x, 0.10.0.x, 0.10.1.x, 0.10.2.x, 0.11.0.x, 1.0.x, 1.1.x, 2.0.x or 2.1.x or 2.2.x or 2.3.x to 2.4.0</a></h4>

<p><b>If you are upgrading from a version prior to 2.1.x, please see the note below about the change to the schema used to store consumer offsets.
    Once you have changed the inter.broker.protocol.version to the latest version, it will not be possible to downgrade to a version prior to 2.1.</b></p>

<p><b>For a rolling upgrade:</b></p>

<ol>
    <li> Update server.properties on all brokers and add the following properties. CURRENT_KAFKA_VERSION refers to the version you
        are upgrading from. CURRENT_MESSAGE_FORMAT_VERSION refers to the message format version currently in use. If you have previously
        overridden the message format version, you should keep its current value. Alternatively, if you are upgrading from a version prior
        to 0.11.0.x, then CURRENT_MESSAGE_FORMAT_VERSION should be set to match CURRENT_KAFKA_VERSION.
        <ul>
            <li>inter.broker.protocol.version=CURRENT_KAFKA_VERSION (e.g. 0.10.0, 0.11.0, 1.0, 2.0, 2.2).</li>
            <li>log.message.format.version=CURRENT_MESSAGE_FORMAT_VERSION  (See <a href="#upgrade_10_performance_impact">potential performance impact
                following the upgrade</a> for the details on what this configuration does.)</li>
        </ul>
        If you are upgrading from version 0.11.0.x or above, and you have not overridden the message format, then you only need to override
        the inter-broker protocol version.
        <ul>
            <li>inter.broker.protocol.version=CURRENT_KAFKA_VERSION (0.11.0, 1.0, 1.1, 2.0, 2.1, 2.2, 2.3).</li>
        </ul>
    </li>
    <li> Upgrade the brokers one at a time: shut down the broker, update the code, and restart it. Once you have done so, the
        brokers will be running the latest version and you can verify that the cluster's behavior and performance meets expectations.
        It is still possible to downgrade at this point if there are any problems.
    </li>
    <li> Once the cluster's behavior and performance has been verified, bump the protocol version by editing
        <code>inter.broker.protocol.version</code> and setting it to 2.4.
    </li>
    <li> Restart the brokers one by one for the new protocol version to take effect. Once the brokers begin using the latest
        protocol version, it will no longer be possible to downgrade the cluster to an older version.
    </li>
    <li> If you have overridden the message format version as instructed above, then you need to do one more rolling restart to
        upgrade it to its latest version. Once all (or most) consumers have been upgraded to 0.11.0 or later,
        change log.message.format.version to 2.4 on each broker and restart them one by one. Note that the older Scala clients,
        which are no longer maintained, do not support the message format introduced in 0.11, so to avoid conversion costs
        (or to take advantage of <a href="#upgrade_11_exactly_once_semantics">exactly once semantics</a>),
        the newer Java clients must be used.
    </li>
</ol>

<p><b>Additional Upgrade Notes:</b></p>

<ol>
    <li>ZooKeeper has been upgraded to 3.5.6. ZooKeeper upgrade from 3.4.X to 3.5.6 can fail if there are no snapshot files in 3.4 data directory.
        This usually happens in test upgrades where ZooKeeper 3.5.6 is trying to load an existing 3.4 data dir in which no snapshot file has been created.
        For more details about the issue please refer to <a href="https://issues.apache.org/jira/browse/ZOOKEEPER-3056">ZOOKEEPER-3056</a>.
        A fix is given in <a href="https://issues.apache.org/jira/browse/ZOOKEEPER-3056">ZOOKEEPER-3056</a>, which is to set <code>snapshot.trust.empty=true</code>
        config in <code>zookeeper.properties</code> before the upgrade. But we have observed data loss in standalone cluster upgrades when using
        <code>snapshot.trust.empty=true</code> config. For more details about the issue please refer to <a href="https://issues.apache.org/jira/browse/ZOOKEEPER-3644">ZOOKEEPER-3644</a>.
        So we recommend the safe workaround of copying empty <a href="https://issues.apache.org/jira/secure/attachment/12928686/snapshot.0">snapshot</a> file to the 3.4 data directory,
        if there are no snapshot files in 3.4 data directory. For more details about the workaround please refer to <a href="https://cwiki.apache.org/confluence/display/ZOOKEEPER/Upgrade+FAQ">ZooKeeper Upgrade FAQ</a>.
    </li>
    <li>
        An embedded Jetty based <a href="http://zookeeper.apache.org/doc/r3.5.6/zookeeperAdmin.html#sc_adminserver">AdminServer</a> added in ZooKeeper 3.5.
        AdminServer is enabled by default in ZooKeeper and is started on port 8080.
        AdminServer is disabled by default in the ZooKeeper config (<code>zookeeper.properties</code>) provided by the Apache Kafka distribution.
        Make sure to update your local <code>zookeeper.properties</code> file with <code>admin.enableServer=false</code> if you wish to disable the AdminServer.
        Please refer <a href="http://zookeeper.apache.org/doc/r3.5.6/zookeeperAdmin.html#sc_adminserver">AdminServer config</a> to configure the AdminServer.
    </li>
</ol>

<h5><a id="upgrade_240_notable" href="#upgrade_240_notable">Notable changes in 2.4.0</a></h5>
<ul>
    <li>A new Admin API has been added for partition reassignments. Due to changing the way Kafka propagates reassignment information,
        it is possible to lose reassignment state in failure edge cases while upgrading to the new version. It is not recommended to start reassignments while upgrading.</li>
    <li>ZooKeeper has been upgraded from 3.4.14 to 3.5.6. TLS and dynamic reconfiguration are supported by the new version.</li>
    <li>The <code>bin/kafka-preferred-replica-election.sh</code> command line tool has been deprecated. It has been replaced by <code>bin/kafka-leader-election.sh</code>.</li>
    <li>The methods <code>electPreferredLeaders</code> in the Java <code>AdminClient</code> class have been deprecated in favor of the methods <code>electLeaders</code>.</li>
    <li>Scala code leveraging the <code>NewTopic(String, int, short)</code> constructor with literal values will need to explicitly call <code>toShort</code> on the second literal.</li>
    <li>The argument in the constructor <code>GroupAuthorizationException(String)</code> is now used to specify an exception message.
        Previously it referred to the group that failed authorization. This was done for consistency with other exception types and to
        avoid potential misuse. The constructor <code>TopicAuthorizationException(String)</code> which was previously used for a single
        unauthorized topic was changed similarly.
    </li>
    <li>The internal <code>PartitionAssignor</code> interface has been deprecated and replaced with a new <code>ConsumerPartitionAssignor</code> in the public API. Some
        methods/signatures are slightly different between the two interfaces. Users implementing a custom PartitionAssignor should migrate to the new interface as soon as possible.
    </li>
    <li>The <code>DefaultPartitioner</code> now uses a sticky partitioning strategy. This means that records for specific topic with null keys and no assigned partition 
        will be sent to the same partition until the batch is ready to be sent. When a new batch is created, a new partition is chosen. This decreases latency to produce, but
        it may result in uneven distribution of records across partitions in edge cases. Generally users will not be impacted, but this difference may be noticeable in tests and
        other situations producing records for a very short amount of time.
    </li>
    <li>The blocking <code>KafkaConsumer#committed</code> methods have been extended to allow a list of partitions as input parameters rather than a single partition.
        It enables fewer request/response iterations between clients and brokers fetching for the committed offsets for the consumer group.
        The old overloaded functions are deprecated and we would recommend users to make their code changes to leverage the new methods (details
        can be found in <a href="https://cwiki.apache.org/confluence/display/KAFKA/KIP-520%3A+Add+overloaded+Consumer%23committed+for+batching+partitions">KIP-520</a>).
    </li>
    <li>We've introduced a new <code>INVALID_RECORD</code> error in the produce response to distinguish from the <code>CORRUPT_MESSAGE</code> error.
        To be more concrete, previously when a batch of records were sent as part of a single request to the broker and one or more of the records failed
        the validation due to various causes (mismatch magic bytes, crc checksum errors, null key for log compacted topics, etc), the whole batch would be rejected
        with the same and misleading <code>CORRUPT_MESSAGE</code>, and the caller of the producer client would see the corresponding exception from either
        the future object of <code>RecordMetadata</code> returned from the <code>send</code> call as well as in the <code>Callback#onCompletion(RecordMetadata metadata, Exception exception)</code>
        Now with the new error code and improved error messages of the exception, producer callers would be better informed about the root cause why their sent records were failed.
    </li>
    <li>We are introducing incremental cooperative rebalancing to the clients' group protocol, which allows consumers to keep all of their assigned partitions during a rebalance
        and at the end revoke only those which must be migrated to another consumer for overall cluster balance. The <code>ConsumerCoordinator</code> will choose the latest <code>RebalanceProtocol</code>
        that is commonly supported by all of the consumer's supported assignors. You can use the new built-in <code>CooperativeStickyAssignor</code> or plug in your own custom cooperative assignor. To do
        so you must implement the <code>ConsumerPartitionAssignor</code> interface and include <code>RebalanceProtocol.COOPERATIVE</code> in the list returned by <code>ConsumerPartitionAssignor#supportedProtocols</code>.
        Your custom assignor can then leverage the <code>ownedPartitions</code> field in each consumer's <code>Subscription</code> to give partitions back to their previous owners whenever possible. Note that when
        a partition is to be reassigned to another consumer, it <em>must</em> be removed from the new assignment until it has been revoked from its original owner. Any consumer that has to revoke a partition will trigger
        a followup rebalance to allow the revoked partition to safely be assigned to its new owner. See the
        <a href="https://kafka.apache.org/24/javadoc/index.html?org/apache/kafka/clients/consumer/ConsumerPartitionAssignor.RebalanceProtocol.html">ConsumerPartitionAssignor RebalanceProtocol javadocs</a> for more information.
        <br>
        To upgrade from the old (eager) protocol, which always revokes all partitions before rebalancing, to cooperative rebalancing, you must follow a specific upgrade path to get all clients on the same <code>ConsumerPartitionAssignor</code>
        that supports the cooperative protocol. This can be done with two rolling bounces, using the <code>CooperativeStickyAssignor</code> for the example: during the first one, add "cooperative-sticky" to the list of supported assignors
        for each member (without removing the previous assignor -- note that if previously using the default, you must include that explicitly as well). You then bounce and/or upgrade it.
        Once the entire group is on 2.4+ and all members have the "cooperative-sticky" among their supported assignors, remove the other assignor(s) and perform a second rolling bounce so that by the end all members support only the
        cooperative protocol. For further details on the cooperative rebalancing protocol and upgrade path, see <a href="https://cwiki.apache.org/confluence/x/vAclBg">KIP-429</a>.
    </li>
    <li>There are some behavioral changes to the <code>ConsumerRebalanceListener</code>, as well as a new API. Exceptions thrown during any of the listener's three callbacks will no longer be swallowed, and will instead be re-thrown
        all the way up to the <code>Consumer.poll()</code> call. The <code>onPartitionsLost</code> method has been added to allow users to react to abnormal circumstances where a consumer may have lost ownership of its partitions
        (such as a missed rebalance) and cannot commit offsets. By default, this will simply call the existing <code>onPartitionsRevoked</code> API to align with previous behavior. Note however that <code>onPartitionsLost</code> will not
        be called when the set of lost partitions is empty. This means that no callback will be invoked at the beginning of the first rebalance of a new consumer joining the group.
        <br>
        The semantics of the <code>ConsumerRebalanceListener's</code> callbacks are further changed when following the cooperative rebalancing protocol described above. In addition to <code>onPartitionsLost</code>, <code>onPartitionsRevoked</code>
        will also never be called when the set of revoked partitions is empty. The callback will generally be invoked only at the end of a rebalance, and only on the set of partitions that are being moved to another consumer. The
        <code>onPartitionsAssigned</code> callback will however always be called, even with an empty set of partitions, as a way to notify users of a rebalance event (this is true for both cooperative and eager). For details on
        the new callback semantics, see the <a href="https://kafka.apache.org/24/javadoc/index.html?org/apache/kafka/clients/consumer/ConsumerRebalanceListener.html">ConsumerRebalanceListener javadocs</a>.
    </li>
    <li>The Scala trait <code>kafka.security.auth.Authorizer</code> has been deprecated and replaced with a new Java API
        <code>org.apache.kafka.server.authorizer.Authorizer</code>. The authorizer implementation class
        <code>kafka.security.auth.SimpleAclAuthorizer</code> has also been deprecated and replaced with a new
        implementation <code>kafka.security.authorizer.AclAuthorizer</code>. <code>AclAuthorizer</code> uses features
        supported by the new API to improve authorization logging and is compatible with <code>SimpleAclAuthorizer</code>.
        For more details, see <a href="https://cwiki.apache.org/confluence/display/KAFKA/KIP-504+-+Add+new+Java+Authorizer+Interface">KIP-504</a>.
    </li>
</ul>

<h4><a id="upgrade_2_3_0" href="#upgrade_2_3_0">Upgrading from 0.8.x, 0.9.x, 0.10.0.x, 0.10.1.x, 0.10.2.x, 0.11.0.x, 1.0.x, 1.1.x, 2.0.x or 2.1.x or 2.2.x to 2.3.0</a></h4>

<p><b>If you are upgrading from a version prior to 2.1.x, please see the note below about the change to the schema used to store consumer offsets.
    Once you have changed the inter.broker.protocol.version to the latest version, it will not be possible to downgrade to a version prior to 2.1.</b></p>

<p><b>For a rolling upgrade:</b></p>

<ol>
    <li> Update server.properties on all brokers and add the following properties. CURRENT_KAFKA_VERSION refers to the version you
        are upgrading from. CURRENT_MESSAGE_FORMAT_VERSION refers to the message format version currently in use. If you have previously
        overridden the message format version, you should keep its current value. Alternatively, if you are upgrading from a version prior
        to 0.11.0.x, then CURRENT_MESSAGE_FORMAT_VERSION should be set to match CURRENT_KAFKA_VERSION.
        <ul>
            <li>inter.broker.protocol.version=CURRENT_KAFKA_VERSION (e.g. 0.8.2, 0.9.0, 0.10.0, 0.10.1, 0.10.2, 0.11.0, 1.0, 1.1).</li>
            <li>log.message.format.version=CURRENT_MESSAGE_FORMAT_VERSION  (See <a href="#upgrade_10_performance_impact">potential performance impact
                following the upgrade</a> for the details on what this configuration does.)</li>
        </ul>
        If you are upgrading from 0.11.0.x, 1.0.x, 1.1.x, 2.0.x, or 2.1.x, and you have not overridden the message format, then you only need to override
        the inter-broker protocol version.
        <ul>
            <li>inter.broker.protocol.version=CURRENT_KAFKA_VERSION (0.11.0, 1.0, 1.1, 2.0, 2.1, 2.2).</li>
        </ul>
    </li>
    <li> Upgrade the brokers one at a time: shut down the broker, update the code, and restart it. Once you have done so, the
        brokers will be running the latest version and you can verify that the cluster's behavior and performance meets expectations.
        It is still possible to downgrade at this point if there are any problems.
    </li>
    <li> Once the cluster's behavior and performance has been verified, bump the protocol version by editing
        <code>inter.broker.protocol.version</code> and setting it to 2.3.
    </li>
    <li> Restart the brokers one by one for the new protocol version to take effect. Once the brokers begin using the latest
        protocol version, it will no longer be possible to downgrade the cluster to an older version.
    </li>
    <li> If you have overridden the message format version as instructed above, then you need to do one more rolling restart to
        upgrade it to its latest version. Once all (or most) consumers have been upgraded to 0.11.0 or later,
        change log.message.format.version to 2.3 on each broker and restart them one by one. Note that the older Scala clients,
        which are no longer maintained, do not support the message format introduced in 0.11, so to avoid conversion costs
        (or to take advantage of <a href="#upgrade_11_exactly_once_semantics">exactly once semantics</a>),
        the newer Java clients must be used.
    </li>
</ol>

<h5><a id="upgrade_230_notable" href="#upgrade_230_notable">Notable changes in 2.3.0</a></h5>
<ul>
    <li> We are introducing a new rebalancing protocol for Kafka Connect based on
        <a href="https://cwiki.apache.org/confluence/display/KAFKA/KIP-415%3A+Incremental+Cooperative+Rebalancing+in+Kafka+Connect">incremental cooperative rebalancing</a>.
        The new protocol does not require stopping all the tasks during a rebalancing phase between Connect workers. Instead, only the tasks that need to be exchanged
        between workers are stopped and they are started in a follow up rebalance. The new Connect protocol is enabled by default beginning with 2.3.0.
        For more details on how it works and how to enable the old behavior of eager rebalancing, checkout
        <a href="/{{version}}/documentation/#connect_administration">incremental cooperative rebalancing design</a>.
    </li>
    <li> We are introducing static membership towards consumer user. This feature reduces unnecessary rebalances during normal application upgrades or rolling bounces.
        For more details on how to use it, checkout <a href="/{{version}}/documentation/#static_membership">static membership design</a>.
    </li>
    <li> Kafka Streams DSL switches its used store types. While this change is mainly transparent to users, there are some corner cases that may require code changes.
        See the <a href="/{{version}}/documentation/streams/upgrade-guide#streams_api_changes_230">Kafka Streams upgrade section</a> for more details.
    </li>
    <li>Kafka Streams 2.3.0 requires 0.11 message format or higher and does not work with older message format.</li>
</ul>

<h4><a id="upgrade_2_2_0" href="#upgrade_2_2_0">Upgrading from 0.8.x, 0.9.x, 0.10.0.x, 0.10.1.x, 0.10.2.x, 0.11.0.x, 1.0.x, 1.1.x, 2.0.x or 2.1.x to 2.2.0</a></h4>

<p><b>If you are upgrading from a version prior to 2.1.x, please see the note below about the change to the schema used to store consumer offsets.
    Once you have changed the inter.broker.protocol.version to the latest version, it will not be possible to downgrade to a version prior to 2.1.</b></p>

<p><b>For a rolling upgrade:</b></p>

<ol>
    <li> Update server.properties on all brokers and add the following properties. CURRENT_KAFKA_VERSION refers to the version you
        are upgrading from. CURRENT_MESSAGE_FORMAT_VERSION refers to the message format version currently in use. If you have previously
        overridden the message format version, you should keep its current value. Alternatively, if you are upgrading from a version prior
        to 0.11.0.x, then CURRENT_MESSAGE_FORMAT_VERSION should be set to match CURRENT_KAFKA_VERSION.
        <ul>
            <li>inter.broker.protocol.version=CURRENT_KAFKA_VERSION (e.g. 0.8.2, 0.9.0, 0.10.0, 0.10.1, 0.10.2, 0.11.0, 1.0, 1.1).</li>
            <li>log.message.format.version=CURRENT_MESSAGE_FORMAT_VERSION  (See <a href="#upgrade_10_performance_impact">potential performance impact
                following the upgrade</a> for the details on what this configuration does.)</li>
        </ul>
        If you are upgrading from 0.11.0.x, 1.0.x, 1.1.x, or 2.0.x and you have not overridden the message format, then you only need to override
        the inter-broker protocol version.
        <ul>
            <li>inter.broker.protocol.version=CURRENT_KAFKA_VERSION (0.11.0, 1.0, 1.1, 2.0).</li>
        </ul>
    </li>
    <li> Upgrade the brokers one at a time: shut down the broker, update the code, and restart it. Once you have done so, the
        brokers will be running the latest version and you can verify that the cluster's behavior and performance meets expectations.
        It is still possible to downgrade at this point if there are any problems.
    </li>
    <li> Once the cluster's behavior and performance has been verified, bump the protocol version by editing
        <code>inter.broker.protocol.version</code> and setting it to 2.2.
    </li>
    <li> Restart the brokers one by one for the new protocol version to take effect. Once the brokers begin using the latest
        protocol version, it will no longer be possible to downgrade the cluster to an older version.
    </li>
    <li> If you have overridden the message format version as instructed above, then you need to do one more rolling restart to
        upgrade it to its latest version. Once all (or most) consumers have been upgraded to 0.11.0 or later,
        change log.message.format.version to 2.2 on each broker and restart them one by one. Note that the older Scala clients,
        which are no longer maintained, do not support the message format introduced in 0.11, so to avoid conversion costs
        (or to take advantage of <a href="#upgrade_11_exactly_once_semantics">exactly once semantics</a>),
        the newer Java clients must be used.
    </li>
</ol>

<h5><a id="upgrade_221_notable" href="#upgrade_221_notable">Notable changes in 2.2.1</a></h5>
<ul>
    <li>Kafka Streams 2.2.1 requires 0.11 message format or higher and does not work with older message format.</li>
</ul>

<h5><a id="upgrade_220_notable" href="#upgrade_220_notable">Notable changes in 2.2.0</a></h5>
<ul>
    <li>The default consumer group id has been changed from the empty string (<code>""</code>) to <code>null</code>. Consumers who use the new default group id will not be able to subscribe to topics,
        and fetch or commit offsets. The empty string as consumer group id is deprecated but will be supported until a future major release. Old clients that rely on the empty string group id will now
        have to explicitly provide it as part of their consumer config. For more information see
        <a href="https://cwiki.apache.org/confluence/display/KAFKA/KIP-289%3A+Improve+the+default+group+id+behavior+in+KafkaConsumer">KIP-289</a>.</li>
    <li>The <code>bin/kafka-topics.sh</code> command line tool is now able to connect directly to brokers with <code>--bootstrap-server</code> instead of zookeeper. The old <code>--zookeeper</code>
        option is still available for now. Please read <a href="https://cwiki.apache.org/confluence/display/KAFKA/KIP-377%3A+TopicCommand+to+use+AdminClient">KIP-377</a> for more information.</li>
    <li>Kafka Streams depends on a newer version of RocksDBs that requires MacOS 10.13 or higher.</li>
</ul>

<h4><a id="upgrade_2_1_0" href="#upgrade_2_1_0">Upgrading from 0.8.x, 0.9.x, 0.10.0.x, 0.10.1.x, 0.10.2.x, 0.11.0.x, 1.0.x, 1.1.x, or 2.0.0 to 2.1.0</a></h4>

<p><b>Note that 2.1.x contains a change to the internal schema used to store consumer offsets. Once the upgrade is
  complete, it will not be possible to downgrade to previous versions. See the rolling upgrade notes below for more detail.</b></p>

<p><b>For a rolling upgrade:</b></p>

<ol>
    <li> Update server.properties on all brokers and add the following properties. CURRENT_KAFKA_VERSION refers to the version you
        are upgrading from. CURRENT_MESSAGE_FORMAT_VERSION refers to the message format version currently in use. If you have previously
        overridden the message format version, you should keep its current value. Alternatively, if you are upgrading from a version prior
        to 0.11.0.x, then CURRENT_MESSAGE_FORMAT_VERSION should be set to match CURRENT_KAFKA_VERSION.
        <ul>
            <li>inter.broker.protocol.version=CURRENT_KAFKA_VERSION (e.g. 0.8.2, 0.9.0, 0.10.0, 0.10.1, 0.10.2, 0.11.0, 1.0, 1.1).</li>
            <li>log.message.format.version=CURRENT_MESSAGE_FORMAT_VERSION  (See <a href="#upgrade_10_performance_impact">potential performance impact
                following the upgrade</a> for the details on what this configuration does.)</li>
        </ul>
        If you are upgrading from 0.11.0.x, 1.0.x, 1.1.x, or 2.0.x and you have not overridden the message format, then you only need to override
        the inter-broker protocol version.
        <ul>
            <li>inter.broker.protocol.version=CURRENT_KAFKA_VERSION (0.11.0, 1.0, 1.1, 2.0).</li>
        </ul>
    </li>
    <li> Upgrade the brokers one at a time: shut down the broker, update the code, and restart it. Once you have done so, the
        brokers will be running the latest version and you can verify that the cluster's behavior and performance meets expectations.
        It is still possible to downgrade at this point if there are any problems. 
    </li>
    <li> Once the cluster's behavior and performance has been verified, bump the protocol version by editing
        <code>inter.broker.protocol.version</code> and setting it to 2.1.
    </li>
    <li> Restart the brokers one by one for the new protocol version to take effect. Once the brokers begin using the latest
        protocol version, it will no longer be possible to downgrade the cluster to an older version.
    </li>
    <li> If you have overridden the message format version as instructed above, then you need to do one more rolling restart to
        upgrade it to its latest version. Once all (or most) consumers have been upgraded to 0.11.0 or later,
        change log.message.format.version to 2.1 on each broker and restart them one by one. Note that the older Scala clients,
        which are no longer maintained, do not support the message format introduced in 0.11, so to avoid conversion costs 
        (or to take advantage of <a href="#upgrade_11_exactly_once_semantics">exactly once semantics</a>),
        the newer Java clients must be used.
    </li>
</ol>

<p><b>Additional Upgrade Notes:</b></p>

<ol>
    <li>Offset expiration semantics has slightly changed in this version. According to the new semantics, offsets of partitions in a group will
        not be removed while the group is subscribed to the corresponding topic and is still active (has active consumers). If group becomes
        empty all its offsets will be removed after default offset retention period (or the one set by broker) has passed (unless the group becomes
        active again). Offsets associated with standalone (simple) consumers, that do not use Kafka group management, will be removed after default
        offset retention period (or the one set by broker) has passed since their last commit.</li>
    <li>The default for console consumer's <code>enable.auto.commit</code> property when no <code>group.id</code> is provided is now set to <code>false</code>.
        This is to avoid polluting the consumer coordinator cache as the auto-generated group is not likely to be used by other consumers.</li>
    <li>The default value for the producer's <code>retries</code> config was changed to <code>Integer.MAX_VALUE</code>, as we introduced <code>delivery.timeout.ms</code>
        in <a href="https://cwiki.apache.org/confluence/display/KAFKA/KIP-91+Provide+Intuitive+User+Timeouts+in+The+Producer">KIP-91</a>,
        which sets an upper bound on the total time between sending a record and receiving acknowledgement from the broker. By default,
        the delivery timeout is set to 2 minutes.</li>
    <li>By default, MirrorMaker now overrides <code>delivery.timeout.ms</code> to <code>Integer.MAX_VALUE</code> when
        configuring the producer. If you have overridden the value of <code>retries</code> in order to fail faster,
        you will instead need to override <code>delivery.timeout.ms</code>.</li>
    <li>The <code>ListGroup</code> API now expects, as a recommended alternative, <code>Describe Group</code> access to the groups a user should be able to list.
        Even though the old <code>Describe Cluster</code> access is still supported for backward compatibility, using it for this API is not advised.</li>
    <li><a href="https://cwiki.apache.org/confluence/pages/viewpage.action?pageId=87298242">KIP-336</a> deprecates the ExtendedSerializer and ExtendedDeserializer interfaces and
        propagates the usage of Serializer and Deserializer. ExtendedSerializer and ExtendedDeserializer were introduced with
        <a href="https://cwiki.apache.org/confluence/display/KAFKA/KIP-82+-+Add+Record+Headers">KIP-82</a> to provide record headers for serializers and deserializers
        in a Java 7 compatible fashion. Now we consolidated these interfaces as Java 7 support has been dropped since.</li>
</ol>

<h5><a id="upgrade_210_notable" href="#upgrade_210_notable">Notable changes in 2.1.0</a></h5>
<ul>
    <li>Jetty has been upgraded to 9.4.12, which excludes TLS_RSA_* ciphers by default because they do not support forward
        secrecy, see https://github.com/eclipse/jetty.project/issues/2807 for more information.</li>
    <li>Unclean leader election is automatically enabled by the controller when <code>unclean.leader.election.enable</code> config is dynamically updated by using per-topic config override.</li>
    <li>The <code>AdminClient</code> has added a method <code>AdminClient#metrics()</code>. Now any application using the <code>AdminClient</code> can gain more information
        and insight by viewing the metrics captured from the <code>AdminClient</code>. For more information
        see <a href="https://cwiki.apache.org/confluence/display/KAFKA/KIP-324%3A+Add+method+to+get+metrics%28%29+in+AdminClient">KIP-324</a>
    </li>
    <li>Kafka now supports Zstandard compression from <a href="https://cwiki.apache.org/confluence/display/KAFKA/KIP-110%3A+Add+Codec+for+ZStandard+Compression">KIP-110</a>.
        You must upgrade the broker as well as clients to make use of it. Consumers prior to 2.1.0 will not be able to read from topics which use
        Zstandard compression, so you should not enable it for a topic until all downstream consumers are upgraded. See the KIP for more detail.
    </li>
</ul>

<h4><a id="upgrade_2_0_0" href="#upgrade_2_0_0">Upgrading from 0.8.x, 0.9.x, 0.10.0.x, 0.10.1.x, 0.10.2.x, 0.11.0.x, 1.0.x, or 1.1.x to 2.0.0</a></h4>
<p>Kafka 2.0.0 introduces wire protocol changes. By following the recommended rolling upgrade plan below,
    you guarantee no downtime during the upgrade. However, please review the <a href="#upgrade_200_notable">notable changes in 2.0.0</a> before upgrading.
</p>

<p><b>For a rolling upgrade:</b></p>

<ol>
    <li> Update server.properties on all brokers and add the following properties. CURRENT_KAFKA_VERSION refers to the version you
        are upgrading from. CURRENT_MESSAGE_FORMAT_VERSION refers to the message format version currently in use. If you have previously
        overridden the message format version, you should keep its current value. Alternatively, if you are upgrading from a version prior
        to 0.11.0.x, then CURRENT_MESSAGE_FORMAT_VERSION should be set to match CURRENT_KAFKA_VERSION.
        <ul>
            <li>inter.broker.protocol.version=CURRENT_KAFKA_VERSION (e.g. 0.8.2, 0.9.0, 0.10.0, 0.10.1, 0.10.2, 0.11.0, 1.0, 1.1).</li>
            <li>log.message.format.version=CURRENT_MESSAGE_FORMAT_VERSION  (See <a href="#upgrade_10_performance_impact">potential performance impact
                following the upgrade</a> for the details on what this configuration does.)</li>
        </ul>
        If you are upgrading from 0.11.0.x, 1.0.x, or 1.1.x and you have not overridden the message format, then you only need to override
        the inter-broker protocol format.
        <ul>
            <li>inter.broker.protocol.version=CURRENT_KAFKA_VERSION (0.11.0, 1.0, 1.1).</li>
        </ul>
    </li>
    <li> Upgrade the brokers one at a time: shut down the broker, update the code, and restart it. </li>
    <li> Once the entire cluster is upgraded, bump the protocol version by editing <code>inter.broker.protocol.version</code> and setting it to 2.0.
    <li> Restart the brokers one by one for the new protocol version to take effect.</li>
    <li> If you have overridden the message format version as instructed above, then you need to do one more rolling restart to
        upgrade it to its latest version. Once all (or most) consumers have been upgraded to 0.11.0 or later,
        change log.message.format.version to 2.0 on each broker and restart them one by one. Note that the older Scala consumer
        does not support the new message format introduced in 0.11, so to avoid the performance cost of down-conversion (or to
        take advantage of <a href="#upgrade_11_exactly_once_semantics">exactly once semantics</a>), the newer Java consumer must be used.</li>
</ol>

<p><b>Additional Upgrade Notes:</b></p>

<ol>
    <li>If you are willing to accept downtime, you can simply take all the brokers down, update the code and start them back up. They will start
        with the new protocol by default.</li>
    <li>Bumping the protocol version and restarting can be done any time after the brokers are upgraded. It does not have to be immediately after.
        Similarly for the message format version.</li>
    <li>If you are using Java8 method references in your Kafka Streams code you might need to update your code to resolve method ambiguities.
        Hot-swapping the jar-file only might not work.</li>
    <li>ACLs should not be added to prefixed resources,
        (added in <a href="https://cwiki.apache.org/confluence/display/KAFKA/KIP-290%3A+Support+for+Prefixed+ACLs">KIP-290</a>),
        until all brokers in the cluster have been updated.
        <p><b>NOTE:</b> any prefixed ACLs added to a cluster, even after the cluster is fully upgraded, will be ignored should the cluster be downgraded again.
    </li>
</ol>

<h5><a id="upgrade_200_notable" href="#upgrade_200_notable">Notable changes in 2.0.0</a></h5>
<ul>
    <li><a href="https://cwiki.apache.org/confluence/x/oYtjB">KIP-186</a> increases the default offset retention time from 1 day to 7 days. This makes it less likely to "lose" offsets in an application that commits infrequently. It also increases the active set of offsets and therefore can increase memory usage on the broker. Note that the console consumer currently enables offset commit by default and can be the source of a large number of offsets which this change will now preserve for 7 days instead of 1. You can preserve the existing behavior by setting the broker config <code>offsets.retention.minutes</code> to 1440.</li>
    <li>Support for Java 7 has been dropped, Java 8 is now the minimum version required.</li>
    <li> The default value for <code>ssl.endpoint.identification.algorithm</code> was changed to <code>https</code>, which performs hostname verification (man-in-the-middle attacks are possible otherwise). Set <code>ssl.endpoint.identification.algorithm</code> to an empty string to restore the previous behaviour. </li>
    <li><a href="https://issues.apache.org/jira/browse/KAFKA-5674">KAFKA-5674</a> extends the lower interval of <code>max.connections.per.ip</code> minimum to zero and therefore allows IP-based filtering of inbound connections.</li>
    <li><a href="https://cwiki.apache.org/confluence/display/KAFKA/KIP-272%3A+Add+API+version+tag+to+broker%27s+RequestsPerSec+metric">KIP-272</a>
        added API version tag to the metric <code>kafka.network:type=RequestMetrics,name=RequestsPerSec,request={Produce|FetchConsumer|FetchFollower|...}</code>.
        This metric now becomes <code>kafka.network:type=RequestMetrics,name=RequestsPerSec,request={Produce|FetchConsumer|FetchFollower|...},version={0|1|2|3|...}</code>. This will impact
        JMX monitoring tools that do not automatically aggregate. To get the total count for a specific request type, the tool needs to be
        updated to aggregate across different versions.
    </li>
    <li><a href="https://cwiki.apache.org/confluence/x/uaBzB">KIP-225</a> changed the metric "records.lag" to use tags for topic and partition. The original version with the name format "{topic}-{partition}.records-lag" has been removed.</li>
    <li>The Scala consumers, which have been deprecated since 0.11.0.0, have been removed. The Java consumer has been the recommended option
        since 0.10.0.0. Note that the Scala consumers in 1.1.0 (and older) will continue to work even if the brokers are upgraded to 2.0.0.</li>
    <li>The Scala producers, which have been deprecated since 0.10.0.0, have been removed. The Java producer has been the recommended option
        since 0.9.0.0. Note that the behaviour of the default partitioner in the Java producer differs from the default partitioner
        in the Scala producers. Users migrating should consider configuring a custom partitioner that retains the previous behaviour.
        Note that the Scala producers in 1.1.0 (and older) will continue to work even if the brokers are upgraded to 2.0.0.</li>
    <li>MirrorMaker and ConsoleConsumer no longer support the Scala consumer, they always use the Java consumer.</li>
    <li>The ConsoleProducer no longer supports the Scala producer, it always uses the Java producer.</li>
    <li>A number of deprecated tools that rely on the Scala clients have been removed: ReplayLogProducer, SimpleConsumerPerformance, SimpleConsumerShell, ExportZkOffsets, ImportZkOffsets, UpdateOffsetsInZK, VerifyConsumerRebalance.</li>
    <li>The deprecated kafka.tools.ProducerPerformance has been removed, please use org.apache.kafka.tools.ProducerPerformance.</li>
    <li>New Kafka Streams configuration parameter <code>upgrade.from</code> added that allows rolling bounce upgrade from older version. </li>
    <li><a href="https://cwiki.apache.org/confluence/x/DVyHB">KIP-284</a> changed the retention time for Kafka Streams repartition topics by setting its default value to <code>Long.MAX_VALUE</code>.</li>
    <li>Updated <code>ProcessorStateManager</code> APIs in Kafka Streams for registering state stores to the processor topology. For more details please read the Streams <a href="/{{version}}/documentation/streams/upgrade-guide#streams_api_changes_200">Upgrade Guide</a>.</li>
    <li>
        In earlier releases, Connect's worker configuration required the <code>internal.key.converter</code> and <code>internal.value.converter</code> properties.
        In 2.0, these are <a href="https://cwiki.apache.org/confluence/x/AZQ7B">no longer required</a> and default to the JSON converter.
        You may safely remove these properties from your Connect standalone and distributed worker configurations:<br />
        <code>internal.key.converter=org.apache.kafka.connect.json.JsonConverter</code>
        <code>internal.key.converter.schemas.enable=false</code>
        <code>internal.value.converter=org.apache.kafka.connect.json.JsonConverter</code>
        <code>internal.value.converter.schemas.enable=false</code>
    </li>
    <li><a href="https://cwiki.apache.org/confluence/x/5kiHB">KIP-266</a> adds a new consumer configuration <code>default.api.timeout.ms</code>
        to specify the default timeout to use for <code>KafkaConsumer</code> APIs that could block. The KIP also adds overloads for such blocking
        APIs to support specifying a specific timeout to use for each of them instead of using the default timeout set by <code>default.api.timeout.ms</code>.
        In particular, a new <code>poll(Duration)</code> API has been added which does not block for dynamic partition assignment.
        The old <code>poll(long)</code> API has been deprecated and will be removed in a future version. Overloads have also been added
        for other <code>KafkaConsumer</code> methods like <code>partitionsFor</code>, <code>listTopics</code>, <code>offsetsForTimes</code>,
        <code>beginningOffsets</code>, <code>endOffsets</code> and <code>close</code> that take in a <code>Duration</code>.</li>
    <li>Also as part of KIP-266, the default value of <code>request.timeout.ms</code> has been changed to 30 seconds.
        The previous value was a little higher than 5 minutes to account for maximum time that a rebalance would take.
        Now we treat the JoinGroup request in the rebalance as a special case and use a value derived from
        <code>max.poll.interval.ms</code> for the request timeout. All other request types use the timeout defined
        by <code>request.timeout.ms</code></li>
    <li>The internal method <code>kafka.admin.AdminClient.deleteRecordsBefore</code> has been removed. Users are encouraged to migrate to <code>org.apache.kafka.clients.admin.AdminClient.deleteRecords</code>.</li>
    <li>The AclCommand tool <code>--producer</code> convenience option uses the <a href="https://cwiki.apache.org/confluence/display/KAFKA/KIP-277+-+Fine+Grained+ACL+for+CreateTopics+API">KIP-277</a> finer grained ACL on the given topic. </li>
    <li><a href="https://cwiki.apache.org/confluence/display/KAFKA/KIP-176%3A+Remove+deprecated+new-consumer+option+for+tools">KIP-176</a> removes
        the <code>--new-consumer</code> option for all consumer based tools. This option is redundant since the new consumer is automatically
        used if --bootstrap-server is defined.
    </li>
    <li><a href="https://cwiki.apache.org/confluence/display/KAFKA/KIP-290%3A+Support+for+Prefixed+ACLs">KIP-290</a> adds the ability
        to define ACLs on prefixed resources, e.g. any topic starting with 'foo'.</li>
    <li><a href="https://cwiki.apache.org/confluence/display/KAFKA/KIP-283%3A+Efficient+Memory+Usage+for+Down-Conversion">KIP-283</a> improves message down-conversion
        handling on Kafka broker, which has typically been a memory-intensive operation. The KIP adds a mechanism by which the operation becomes less memory intensive
        by down-converting chunks of partition data at a time which helps put an upper bound on memory consumption. With this improvement, there is a change in
        <code>FetchResponse</code> protocol behavior where the broker could send an oversized message batch towards the end of the response with an invalid offset.
        Such oversized messages must be ignored by consumer clients, as is done by <code>KafkaConsumer</code>.
    <p>KIP-283 also adds new topic and broker configurations <code>message.downconversion.enable</code> and <code>log.message.downconversion.enable</code> respectively
       to control whether down-conversion is enabled. When disabled, broker does not perform any down-conversion and instead sends an <code>UNSUPPORTED_VERSION</code>
       error to the client.</p></li>
    <li>Dynamic broker configuration options can be stored in ZooKeeper using kafka-configs.sh before brokers are started.
        This option can be used to avoid storing clear passwords in server.properties as all password configs may be stored encrypted in ZooKeeper.</li>
    <li>ZooKeeper hosts are now re-resolved if connection attempt fails. But if your ZooKeeper host names resolve
    to multiple addresses and some of them are not reachable, then you may need to increase the connection timeout
    <code>zookeeper.connection.timeout.ms</code>.</li>
</ul>

<h5><a id="upgrade_200_new_protocols" href="#upgrade_200_new_protocols">New Protocol Versions</a></h5>
<ul>
    <li> <a href="https://cwiki.apache.org/confluence/display/KAFKA/KIP-279%3A+Fix+log+divergence+between+leader+and+follower+after+fast+leader+fail+over">KIP-279</a>: OffsetsForLeaderEpochResponse v1 introduces a partition-level <code>leader_epoch</code> field. </li>
    <li> <a href="https://cwiki.apache.org/confluence/display/KAFKA/KIP-219+-+Improve+quota+communication">KIP-219</a>: Bump up the protocol versions of non-cluster action requests and responses that are throttled on quota violation.</li>
    <li> <a href="https://cwiki.apache.org/confluence/display/KAFKA/KIP-290%3A+Support+for+Prefixed+ACLs">KIP-290</a>: Bump up the protocol versions ACL create, describe and delete requests and responses.</li>
</ul>


<h5><a id="upgrade_200_streams_from_11" href="#upgrade_200_streams_from_11">Upgrading a 1.1 Kafka Streams Application</a></h5>
<ul>
    <li> Upgrading your Streams application from 1.1 to 2.0 does not require a broker upgrade.
         A Kafka Streams 2.0 application can connect to 2.0, 1.1, 1.0, 0.11.0, 0.10.2 and 0.10.1 brokers (it is not possible to connect to 0.10.0 brokers though). </li>
    <li> Note that in 2.0 we have removed the public APIs that are deprecated prior to 1.0; users leveraging on those deprecated APIs need to make code changes accordingly.
         See <a href="/{{version}}/documentation/streams/upgrade-guide#streams_api_changes_200">Streams API changes in 2.0.0</a> for more details. </li>
</ul>

<h4><a id="upgrade_1_1_0" href="#upgrade_1_1_0">Upgrading from 0.8.x, 0.9.x, 0.10.0.x, 0.10.1.x, 0.10.2.x, 0.11.0.x, or 1.0.x to 1.1.x</a></h4>
<p>Kafka 1.1.0 introduces wire protocol changes. By following the recommended rolling upgrade plan below,
    you guarantee no downtime during the upgrade. However, please review the <a href="#upgrade_110_notable">notable changes in 1.1.0</a> before upgrading.
</p>

<p><b>For a rolling upgrade:</b></p>

<ol>
    <li> Update server.properties on all brokers and add the following properties. CURRENT_KAFKA_VERSION refers to the version you
        are upgrading from. CURRENT_MESSAGE_FORMAT_VERSION refers to the message format version currently in use. If you have previously
        overridden the message format version, you should keep its current value. Alternatively, if you are upgrading from a version prior
        to 0.11.0.x, then CURRENT_MESSAGE_FORMAT_VERSION should be set to match CURRENT_KAFKA_VERSION.
        <ul>
            <li>inter.broker.protocol.version=CURRENT_KAFKA_VERSION (e.g. 0.8.2, 0.9.0, 0.10.0, 0.10.1, 0.10.2, 0.11.0, 1.0).</li>
            <li>log.message.format.version=CURRENT_MESSAGE_FORMAT_VERSION  (See <a href="#upgrade_10_performance_impact">potential performance impact
                following the upgrade</a> for the details on what this configuration does.)</li>
        </ul>
        If you are upgrading from 0.11.0.x or 1.0.x and you have not overridden the message format, then you only need to override
        the inter-broker protocol format.
        <ul>
            <li>inter.broker.protocol.version=CURRENT_KAFKA_VERSION (0.11.0 or 1.0).</li>
        </ul>
    </li>
    <li> Upgrade the brokers one at a time: shut down the broker, update the code, and restart it. </li>
    <li> Once the entire cluster is upgraded, bump the protocol version by editing <code>inter.broker.protocol.version</code> and setting it to 1.1.
    <li> Restart the brokers one by one for the new protocol version to take effect. </li>
    <li> If you have overridden the message format version as instructed above, then you need to do one more rolling restart to
        upgrade it to its latest version. Once all (or most) consumers have been upgraded to 0.11.0 or later,
        change log.message.format.version to 1.1 on each broker and restart them one by one. Note that the older Scala consumer
        does not support the new message format introduced in 0.11, so to avoid the performance cost of down-conversion (or to
        take advantage of <a href="#upgrade_11_exactly_once_semantics">exactly once semantics</a>), the newer Java consumer must be used.</li>
</ol>

<p><b>Additional Upgrade Notes:</b></p>

<ol>
    <li>If you are willing to accept downtime, you can simply take all the brokers down, update the code and start them back up. They will start
        with the new protocol by default.</li>
    <li>Bumping the protocol version and restarting can be done any time after the brokers are upgraded. It does not have to be immediately after.
        Similarly for the message format version.</li>
    <li>If you are using Java8 method references in your Kafka Streams code you might need to update your code to resolve method ambiguties.
        Hot-swapping the jar-file only might not work.</li>
</ol>

<h5><a id="upgrade_111_notable" href="#upgrade_111_notable">Notable changes in 1.1.1</a></h5>
<ul>
    <li> New Kafka Streams configuration parameter <code>upgrade.from</code> added that allows rolling bounce upgrade from version 0.10.0.x </li>
    <li> See the <a href="/{{version}}/documentation/streams/upgrade-guide.html"><b>Kafka Streams upgrade guide</b></a> for details about this new config.
</ul>

<h5><a id="upgrade_110_notable" href="#upgrade_110_notable">Notable changes in 1.1.0</a></h5>
<ul>
    <li>The kafka artifact in Maven no longer depends on log4j or slf4j-log4j12. Similarly to the kafka-clients artifact, users
        can now choose the logging back-end by including the appropriate slf4j module (slf4j-log4j12, logback, etc.). The release
        tarball still includes log4j and slf4j-log4j12.</li>
    <li><a href="https://cwiki.apache.org/confluence/x/uaBzB">KIP-225</a> changed the metric "records.lag" to use tags for topic and partition. The original version with the name format "{topic}-{partition}.records-lag" is deprecated and will be removed in 2.0.0.</li>
    <li>Kafka Streams is more robust against broker communication errors. Instead of stopping the Kafka Streams client with a fatal exception,
	Kafka Streams tries to self-heal and reconnect to the cluster. Using the new <code>AdminClient</code> you have better control of how often
	Kafka Streams retries and can <a href="/{{version}}/documentation/streams/developer-guide/config-streams">configure</a>
	fine-grained timeouts (instead of hard coded retries as in older version).</li>
    <li>Kafka Streams rebalance time was reduced further making Kafka Streams more responsive.</li>
    <li>Kafka Connect now supports message headers in both sink and source connectors, and to manipulate them via simple message transforms. Connectors must be changed to explicitly use them. A new <code>HeaderConverter</code> is introduced to control how headers are (de)serialized, and the new "SimpleHeaderConverter" is used by default to use string representations of values.</li>
    <li>kafka.tools.DumpLogSegments now automatically sets deep-iteration option if print-data-log is enabled
        explicitly or implicitly due to any of the other options like decoder.</li>
</ul>

<h5><a id="upgrade_110_new_protocols" href="#upgrade_110_new_protocols">New Protocol Versions</a></h5>
<ul>
    <li> <a href="https://cwiki.apache.org/confluence/display/KAFKA/KIP-226+-+Dynamic+Broker+Configuration">KIP-226</a> introduced DescribeConfigs Request/Response v1.</li>
    <li> <a href="https://cwiki.apache.org/confluence/display/KAFKA/KIP-227%3A+Introduce+Incremental+FetchRequests+to+Increase+Partition+Scalability">KIP-227</a> introduced Fetch Request/Response v7.</li>
</ul>

<h5><a id="upgrade_110_streams_from_10" href="#upgrade_110_streams_from_10">Upgrading a 1.0 Kafka Streams Application</a></h5>
<ul>
    <li> Upgrading your Streams application from 1.0 to 1.1 does not require a broker upgrade.
        A Kafka Streams 1.1 application can connect to 1.0, 0.11.0, 0.10.2 and 0.10.1 brokers (it is not possible to connect to 0.10.0 brokers though). </li>
    <li> See <a href="/{{version}}/documentation/streams/upgrade-guide#streams_api_changes_110">Streams API changes in 1.1.0</a> for more details. </li>
</ul>

<h4><a id="upgrade_1_0_0" href="#upgrade_1_0_0">Upgrading from 0.8.x, 0.9.x, 0.10.0.x, 0.10.1.x, 0.10.2.x or 0.11.0.x to 1.0.0</a></h4>
<p>Kafka 1.0.0 introduces wire protocol changes. By following the recommended rolling upgrade plan below,
    you guarantee no downtime during the upgrade. However, please review the <a href="#upgrade_100_notable">notable changes in 1.0.0</a> before upgrading.
</p>

<p><b>For a rolling upgrade:</b></p>

<ol>
    <li> Update server.properties on all brokers and add the following properties. CURRENT_KAFKA_VERSION refers to the version you
        are upgrading from. CURRENT_MESSAGE_FORMAT_VERSION refers to the message format version currently in use. If you have previously
        overridden the message format version, you should keep its current value. Alternatively, if you are upgrading from a version prior
        to 0.11.0.x, then CURRENT_MESSAGE_FORMAT_VERSION should be set to match CURRENT_KAFKA_VERSION.
        <ul>
            <li>inter.broker.protocol.version=CURRENT_KAFKA_VERSION (e.g. 0.8.2, 0.9.0, 0.10.0, 0.10.1, 0.10.2, 0.11.0).</li>
            <li>log.message.format.version=CURRENT_MESSAGE_FORMAT_VERSION  (See <a href="#upgrade_10_performance_impact">potential performance impact
		following the upgrade</a> for the details on what this configuration does.)</li>
        </ul>
	If you are upgrading from 0.11.0.x and you have not overridden the message format, you must set
	both the message format version and the inter-broker protocol version to 0.11.0.
        <ul>
            <li>inter.broker.protocol.version=0.11.0</li>
            <li>log.message.format.version=0.11.0</li>
        </ul>
    </li>
    <li> Upgrade the brokers one at a time: shut down the broker, update the code, and restart it. </li>
    <li> Once the entire cluster is upgraded, bump the protocol version by editing <code>inter.broker.protocol.version</code> and setting it to 1.0.
    <li> Restart the brokers one by one for the new protocol version to take effect. </li>
    <li> If you have overridden the message format version as instructed above, then you need to do one more rolling restart to
        upgrade it to its latest version. Once all (or most) consumers have been upgraded to 0.11.0 or later,
        change log.message.format.version to 1.0 on each broker and restart them one by one. If you are upgrading from
        0.11.0 and log.message.format.version is set to 0.11.0, you can update the config and skip the rolling restart.
        Note that the older Scala consumer does not support the new message format introduced in 0.11, so to avoid the
        performance cost of down-conversion (or to take advantage of <a href="#upgrade_11_exactly_once_semantics">exactly once semantics</a>),
        the newer Java consumer must be used.</li>
</ol>

<p><b>Additional Upgrade Notes:</b></p>

<ol>
    <li>If you are willing to accept downtime, you can simply take all the brokers down, update the code and start them back up. They will start
        with the new protocol by default.</li>
    <li>Bumping the protocol version and restarting can be done any time after the brokers are upgraded. It does not have to be immediately after.
        Similarly for the message format version.</li>
</ol>

<h5><a id="upgrade_102_notable" href="#upgrade_102_notable">Notable changes in 1.0.2</a></h5>
<ul>
    <li> New Kafka Streams configuration parameter <code>upgrade.from</code> added that allows rolling bounce upgrade from version 0.10.0.x </li>
    <li> See the <a href="/{{version}}/documentation/streams/upgrade-guide.html"><b>Kafka Streams upgrade guide</b></a> for details about this new config.
</ul>

<h5><a id="upgrade_101_notable" href="#upgrade_101_notable">Notable changes in 1.0.1</a></h5>
<ul>
    <li>Restored binary compatibility of AdminClient's Options classes (e.g. CreateTopicsOptions, DeleteTopicsOptions, etc.) with
        0.11.0.x. Binary (but not source) compatibility had been broken inadvertently in 1.0.0.</li>
</ul>

<h5><a id="upgrade_100_notable" href="#upgrade_100_notable">Notable changes in 1.0.0</a></h5>
<ul>
    <li>Topic deletion is now enabled by default, since the functionality is now stable. Users who wish to
        to retain the previous behavior should set the broker config <code>delete.topic.enable</code> to <code>false</code>. Keep in mind that topic deletion removes data and the operation is not reversible (i.e. there is no "undelete" operation)</li>
    <li>For topics that support timestamp search if no offset can be found for a partition, that partition is now included in the search result with a null offset value. Previously, the partition was not included in the map.
        This change was made to make the search behavior consistent with the case of topics not supporting timestamp search.
    <li>If the <code>inter.broker.protocol.version</code> is 1.0 or later, a broker will now stay online to serve replicas
        on live log directories even if there are offline log directories. A log directory may become offline due to IOException
        caused by hardware failure. Users need to monitor the per-broker metric <code>offlineLogDirectoryCount</code> to check
        whether there is offline log directory. </li>
    <li>Added KafkaStorageException which is a retriable exception. KafkaStorageException will be converted to NotLeaderForPartitionException in the response
        if the version of client's FetchRequest or ProducerRequest does not support KafkaStorageException. </li>
    <li>-XX:+DisableExplicitGC was replaced by -XX:+ExplicitGCInvokesConcurrent in the default JVM settings. This helps
        avoid out of memory exceptions during allocation of native memory by direct buffers in some cases.</li>
    <li>The overridden <code>handleError</code> method implementations have been removed from the following deprecated classes in
        the <code>kafka.api</code> package: <code>FetchRequest</code>, <code>GroupCoordinatorRequest</code>, <code>OffsetCommitRequest</code>,
        <code>OffsetFetchRequest</code>, <code>OffsetRequest</code>, <code>ProducerRequest</code>, and <code>TopicMetadataRequest</code>.
        This was only intended for use on the broker, but it is no longer in use and the implementations have not been maintained.
        A stub implementation has been retained for binary compatibility.</li>
    <li>The Java clients and tools now accept any string as a client-id.</li>
    <li>The deprecated tool <code>kafka-consumer-offset-checker.sh</code> has been removed. Use <code>kafka-consumer-groups.sh</code> to get consumer group details.</li>
    <li>SimpleAclAuthorizer now logs access denials to the authorizer log by default.</li>
    <li>Authentication failures are now reported to clients as one of the subclasses of <code>AuthenticationException</code>.
        No retries will be performed if a client connection fails authentication.</li>
    <li>Custom <code>SaslServer</code> implementations may throw <code>SaslAuthenticationException</code> to provide an error
        message to return to clients indicating the reason for authentication failure. Implementors should take care not to include
        any security-critical information in the exception message that should not be leaked to unauthenticated clients.</li>
    <li>The <code>app-info</code> mbean registered with JMX to provide version and commit id will be deprecated and replaced with
        metrics providing these attributes.</li>
    <li>Kafka metrics may now contain non-numeric values. <code>org.apache.kafka.common.Metric#value()</code> has been deprecated and
        will return <code>0.0</code> in such cases to minimise the probability of breaking users who read the value of every client
        metric (via a <code>MetricsReporter</code> implementation or by calling the <code>metrics()</code> method).
        <code>org.apache.kafka.common.Metric#metricValue()</code> can be used to retrieve numeric and non-numeric metric values.</li>
    <li>Every Kafka rate metric now has a corresponding cumulative count metric with the suffix <code>-total</code>
        to simplify downstream processing. For example, <code>records-consumed-rate</code> has a corresponding
        metric named <code>records-consumed-total</code>.</li>
    <li>Mx4j will only be enabled if the system property <code>kafka_mx4jenable</code> is set to <code>true</code>. Due to a logic
        inversion bug, it was previously enabled by default and disabled if <code>kafka_mx4jenable</code> was set to <code>true</code>.</li>
    <li>The package <code>org.apache.kafka.common.security.auth</code> in the clients jar has been made public and added to the javadocs.
        Internal classes which had previously been located in this package have been moved elsewhere.</li>
    <li>When using an Authorizer and a user doesn't have required permissions on a topic, the broker
        will return TOPIC_AUTHORIZATION_FAILED errors to requests irrespective of topic existence on broker.
        If the user have required permissions and the topic doesn't exists, then the UNKNOWN_TOPIC_OR_PARTITION
        error code will be returned. </li>
    <li>config/consumer.properties file updated to use new consumer config properties.</li>
</ul>

<h5><a id="upgrade_100_new_protocols" href="#upgrade_100_new_protocols">New Protocol Versions</a></h5>
<ul>
    <li> <a href="https://cwiki.apache.org/confluence/display/KAFKA/KIP-112%3A+Handle+disk+failure+for+JBOD">KIP-112</a>: LeaderAndIsrRequest v1 introduces a partition-level <code>is_new</code> field. </li>
    <li> <a href="https://cwiki.apache.org/confluence/display/KAFKA/KIP-112%3A+Handle+disk+failure+for+JBOD">KIP-112</a>: UpdateMetadataRequest v4 introduces a partition-level <code>offline_replicas</code> field. </li>
    <li> <a href="https://cwiki.apache.org/confluence/display/KAFKA/KIP-112%3A+Handle+disk+failure+for+JBOD">KIP-112</a>: MetadataResponse v5 introduces a partition-level <code>offline_replicas</code> field. </li>
    <li> <a href="https://cwiki.apache.org/confluence/display/KAFKA/KIP-112%3A+Handle+disk+failure+for+JBOD">KIP-112</a>: ProduceResponse v4 introduces error code for KafkaStorageException. </li>
    <li> <a href="https://cwiki.apache.org/confluence/display/KAFKA/KIP-112%3A+Handle+disk+failure+for+JBOD">KIP-112</a>: FetchResponse v6 introduces error code for KafkaStorageException. </li>
    <li> <a href="https://cwiki.apache.org/confluence/display/KAFKA/KIP-152+-+Improve+diagnostics+for+SASL+authentication+failures">KIP-152</a>:
         SaslAuthenticate request has been added to enable reporting of authentication failures. This request will
         be used if the SaslHandshake request version is greater than 0. </li>
</ul>

<h5><a id="upgrade_100_streams_from_0110" href="#upgrade_100_streams_from_0110">Upgrading a 0.11.0 Kafka Streams Application</a></h5>
<ul>
    <li> Upgrading your Streams application from 0.11.0 to 1.0 does not require a broker upgrade.
         A Kafka Streams 1.0 application can connect to 0.11.0, 0.10.2 and 0.10.1 brokers (it is not possible to connect to 0.10.0 brokers though).
         However, Kafka Streams 1.0 requires 0.10 message format or newer and does not work with older message formats. </li>
    <li> If you are monitoring on streams metrics, you will need make some changes to the metrics names in your reporting and monitoring code, because the metrics sensor hierarchy was changed. </li>
    <li> There are a few public APIs including <code>ProcessorContext#schedule()</code>, <code>Processor#punctuate()</code> and <code>KStreamBuilder</code>, <code>TopologyBuilder</code> are being deprecated by new APIs.
         We recommend making corresponding code changes, which should be very minor since the new APIs look quite similar, when you upgrade.
    <li> See <a href="/{{version}}/documentation/streams/upgrade-guide#streams_api_changes_100">Streams API changes in 1.0.0</a> for more details. </li>
</ul>

<h5><a id="upgrade_100_streams_from_0102" href="#upgrade_100_streams_from_0102">Upgrading a 0.10.2 Kafka Streams Application</a></h5>
<ul>
    <li> Upgrading your Streams application from 0.10.2 to 1.0 does not require a broker upgrade.
         A Kafka Streams 1.0 application can connect to 1.0, 0.11.0, 0.10.2 and 0.10.1 brokers (it is not possible to connect to 0.10.0 brokers though). </li>
    <li> If you are monitoring on streams metrics, you will need make some changes to the metrics names in your reporting and monitoring code, because the metrics sensor hierarchy was changed. </li>
    <li> There are a few public APIs including <code>ProcessorContext#schedule()</code>, <code>Processor#punctuate()</code> and <code>KStreamBuilder</code>, <code>TopologyBuilder</code> are being deprecated by new APIs.
         We recommend making corresponding code changes, which should be very minor since the new APIs look quite similar, when you upgrade.
    <li> If you specify customized <code>key.serde</code>, <code>value.serde</code> and <code>timestamp.extractor</code> in configs, it is recommended to use their replaced configure parameter as these configs are deprecated. </li>
    <li> See <a href="/{{version}}/documentation/streams/upgrade-guide#streams_api_changes_0110">Streams API changes in 0.11.0</a> for more details. </li>
</ul>

<h5><a id="upgrade_100_streams_from_0101" href="#upgrade_1100_streams_from_0101">Upgrading a 0.10.1 Kafka Streams Application</a></h5>
<ul>
    <li> Upgrading your Streams application from 0.10.1 to 1.0 does not require a broker upgrade.
         A Kafka Streams 1.0 application can connect to 1.0, 0.11.0, 0.10.2 and 0.10.1 brokers (it is not possible to connect to 0.10.0 brokers though). </li>
    <li> You need to recompile your code. Just swapping the Kafka Streams library jar file will not work and will break your application. </li>
    <li> If you are monitoring on streams metrics, you will need make some changes to the metrics names in your reporting and monitoring code, because the metrics sensor hierarchy was changed. </li>
    <li> There are a few public APIs including <code>ProcessorContext#schedule()</code>, <code>Processor#punctuate()</code> and <code>KStreamBuilder</code>, <code>TopologyBuilder</code> are being deprecated by new APIs.
         We recommend making corresponding code changes, which should be very minor since the new APIs look quite similar, when you upgrade.
    <li> If you specify customized <code>key.serde</code>, <code>value.serde</code> and <code>timestamp.extractor</code> in configs, it is recommended to use their replaced configure parameter as these configs are deprecated. </li>
    <li> If you use a custom (i.e., user implemented) timestamp extractor, you will need to update this code, because the <code>TimestampExtractor</code> interface was changed. </li>
    <li> If you register custom metrics, you will need to update this code, because the <code>StreamsMetric</code> interface was changed. </li>
    <li> See <a href="/{{version}}/documentation/streams/upgrade-guide#streams_api_changes_100">Streams API changes in 1.0.0</a>,
         <a href="/{{version}}/documentation/streams/upgrade-guide#streams_api_changes_0110">Streams API changes in 0.11.0</a> and
         <a href="/{{version}}/documentation/streams/upgrade-guide#streams_api_changes_0102">Streams API changes in 0.10.2</a> for more details. </li>
</ul>

<h5><a id="upgrade_100_streams_from_0100" href="#upgrade_100_streams_from_0100">Upgrading a 0.10.0 Kafka Streams Application</a></h5>
<ul>
    <li> Upgrading your Streams application from 0.10.0 to 1.0 does require a <a href="#upgrade_10_1">broker upgrade</a> because a Kafka Streams 1.0 application can only connect to 0.1, 0.11.0, 0.10.2, or 0.10.1 brokers. </li>
    <li> There are couple of API changes, that are not backward compatible (cf. <a href="/{{version}}/documentation/streams/upgrade-guide#streams_api_changes_100">Streams API changes in 1.0.0</a>,
         <a href="/{{version}}/documentation/streams#streams_api_changes_0110">Streams API changes in 0.11.0</a>,
         <a href="/{{version}}/documentation/streams#streams_api_changes_0102">Streams API changes in 0.10.2</a>, and
         <a href="/{{version}}/documentation/streams#streams_api_changes_0101">Streams API changes in 0.10.1</a> for more details).
         Thus, you need to update and recompile your code. Just swapping the Kafka Streams library jar file will not work and will break your application. </li>
    <li> Upgrading from 0.10.0.x to 1.0.2 requires two rolling bounces with config <code>upgrade.from="0.10.0"</code> set for first upgrade phase
        (cf. <a href="https://cwiki.apache.org/confluence/display/KAFKA/KIP-268%3A+Simplify+Kafka+Streams+Rebalance+Metadata+Upgrade">KIP-268</a>).
        As an alternative, an offline upgrade is also possible.
        <ul>
            <li> prepare your application instances for a rolling bounce and make sure that config <code>upgrade.from</code> is set to <code>"0.10.0"</code> for new version 0.11.0.3 </li>
            <li> bounce each instance of your application once </li>
            <li> prepare your newly deployed 1.0.2 application instances for a second round of rolling bounces; make sure to remove the value for config <code>upgrade.from</code> </li>
            <li> bounce each instance of your application once more to complete the upgrade </li>
        </ul>
    </li>
    <li> Upgrading from 0.10.0.x to 1.0.0 or 1.0.1 requires an offline upgrade (rolling bounce upgrade is not supported)

        <ul>
            <li> stop all old (0.10.0.x) application instances </li>
            <li> update your code and swap old code and jar file with new code and new jar file </li>
            <li> restart all new (1.0.0 or 1.0.1) application instances </li>
        </ul>
    </li>
</ul>

<h4><a id="upgrade_11_0_0" href="#upgrade_11_0_0">Upgrading from 0.8.x, 0.9.x, 0.10.0.x, 0.10.1.x or 0.10.2.x to 0.11.0.0</a></h4>
<p>Kafka 0.11.0.0 introduces a new message format version as well as wire protocol changes. By following the recommended rolling upgrade plan below,
  you guarantee no downtime during the upgrade. However, please review the <a href="#upgrade_1100_notable">notable changes in 0.11.0.0</a> before upgrading.
</p>

<p>Starting with version 0.10.2, Java clients (producer and consumer) have acquired the ability to communicate with older brokers. Version 0.11.0
    clients can talk to version 0.10.0 or newer brokers. However, if your brokers are older than 0.10.0, you must upgrade all the brokers in the
    Kafka cluster before upgrading your clients. Version 0.11.0 brokers support 0.8.x and newer clients.
</p>

<p><b>For a rolling upgrade:</b></p>

<ol>
    <li> Update server.properties on all brokers and add the following properties. CURRENT_KAFKA_VERSION refers to the version you
      are upgrading from. CURRENT_MESSAGE_FORMAT_VERSION refers to the current message format version currently in use. If you have
      not overridden the message format previously, then CURRENT_MESSAGE_FORMAT_VERSION should be set to match CURRENT_KAFKA_VERSION.
        <ul>
            <li>inter.broker.protocol.version=CURRENT_KAFKA_VERSION (e.g. 0.8.2, 0.9.0, 0.10.0, 0.10.1 or 0.10.2).</li>
            <li>log.message.format.version=CURRENT_MESSAGE_FORMAT_VERSION  (See <a href="#upgrade_10_performance_impact">potential performance impact
        following the upgrade</a> for the details on what this configuration does.)</li>
        </ul>
    </li>
    <li> Upgrade the brokers one at a time: shut down the broker, update the code, and restart it. </li>
    <li> Once the entire cluster is upgraded, bump the protocol version by editing <code>inter.broker.protocol.version</code> and setting it to 0.11.0, but
      do not change <code>log.message.format.version</code> yet. </li>
    <li> Restart the brokers one by one for the new protocol version to take effect. </li>
    <li> Once all (or most) consumers have been upgraded to 0.11.0 or later, then change log.message.format.version to 0.11.0 on each
      broker and restart them one by one. Note that the older Scala consumer does not support the new message format, so to avoid
      the performance cost of down-conversion (or to take advantage of <a href="#upgrade_11_exactly_once_semantics">exactly once semantics</a>),
      the new Java consumer must be used.</li>
</ol>

<p><b>Additional Upgrade Notes:</b></p>

<ol>
  <li>If you are willing to accept downtime, you can simply take all the brokers down, update the code and start them back up. They will start
    with the new protocol by default.</li>
  <li>Bumping the protocol version and restarting can be done any time after the brokers are upgraded. It does not have to be immediately after.
    Similarly for the message format version.</li>
  <li>It is also possible to enable the 0.11.0 message format on individual topics using the topic admin tool (<code>bin/kafka-topics.sh</code>)
    prior to updating the global setting <code>log.message.format.version</code>.</li>
  <li>If you are upgrading from a version prior to 0.10.0, it is NOT necessary to first update the message format to 0.10.0
    before you switch to 0.11.0.</li>
</ol>

<h5><a id="upgrade_1100_streams_from_0102" href="#upgrade_1100_streams_from_0102">Upgrading a 0.10.2 Kafka Streams Application</a></h5>
<ul>
    <li> Upgrading your Streams application from 0.10.2 to 0.11.0 does not require a broker upgrade.
         A Kafka Streams 0.11.0 application can connect to 0.11.0, 0.10.2 and 0.10.1 brokers (it is not possible to connect to 0.10.0 brokers though). </li>
    <li> If you specify customized <code>key.serde</code>, <code>value.serde</code> and <code>timestamp.extractor</code> in configs, it is recommended to use their replaced configure parameter as these configs are deprecated. </li>
    <li> See <a href="/{{version}}/documentation/streams/upgrade-guide#streams_api_changes_0110">Streams API changes in 0.11.0</a> for more details. </li>
</ul>

<h5><a id="upgrade_1100_streams_from_0101" href="#upgrade_1100_streams_from_0101">Upgrading a 0.10.1 Kafka Streams Application</a></h5>
<ul>
    <li> Upgrading your Streams application from 0.10.1 to 0.11.0 does not require a broker upgrade.
         A Kafka Streams 0.11.0 application can connect to 0.11.0, 0.10.2 and 0.10.1 brokers (it is not possible to connect to 0.10.0 brokers though). </li>
    <li> You need to recompile your code. Just swapping the Kafka Streams library jar file will not work and will break your application. </li>
    <li> If you specify customized <code>key.serde</code>, <code>value.serde</code> and <code>timestamp.extractor</code> in configs, it is recommended to use their replaced configure parameter as these configs are deprecated. </li>
    <li> If you use a custom (i.e., user implemented) timestamp extractor, you will need to update this code, because the <code>TimestampExtractor</code> interface was changed. </li>
    <li> If you register custom metrics, you will need to update this code, because the <code>StreamsMetric</code> interface was changed. </li>
    <li> See <a href="/{{version}}/documentation/streams/upgrade-guide#streams_api_changes_0110">Streams API changes in 0.11.0</a> and
         <a href="/{{version}}/documentation/streams/upgrade-guide#streams_api_changes_0102">Streams API changes in 0.10.2</a> for more details. </li>
</ul>

<h5><a id="upgrade_1100_streams_from_0100" href="#upgrade_1100_streams_from_0100">Upgrading a 0.10.0 Kafka Streams Application</a></h5>
<ul>
    <li> Upgrading your Streams application from 0.10.0 to 0.11.0 does require a <a href="#upgrade_10_1">broker upgrade</a> because a Kafka Streams 0.11.0 application can only connect to 0.11.0, 0.10.2, or 0.10.1 brokers. </li>
    <li> There are couple of API changes, that are not backward compatible (cf. <a href="/{{version}}/documentation/streams#streams_api_changes_0110">Streams API changes in 0.11.0</a>,
         <a href="/{{version}}/documentation/streams#streams_api_changes_0102">Streams API changes in 0.10.2</a>, and
         <a href="/{{version}}/documentation/streams#streams_api_changes_0101">Streams API changes in 0.10.1</a> for more details).
         Thus, you need to update and recompile your code. Just swapping the Kafka Streams library jar file will not work and will break your application. </li>
    <li> Upgrading from 0.10.0.x to 0.11.0.3 requires two rolling bounces with config <code>upgrade.from="0.10.0"</code> set for first upgrade phase
        (cf. <a href="https://cwiki.apache.org/confluence/display/KAFKA/KIP-268%3A+Simplify+Kafka+Streams+Rebalance+Metadata+Upgrade">KIP-268</a>).
        As an alternative, an offline upgrade is also possible.
        <ul>
            <li> prepare your application instances for a rolling bounce and make sure that config <code>upgrade.from</code> is set to <code>"0.10.0"</code> for new version 0.11.0.3 </li>
            <li> bounce each instance of your application once </li>
            <li> prepare your newly deployed 0.11.0.3 application instances for a second round of rolling bounces; make sure to remove the value for config <code>upgrade.from</code> </li>
            <li> bounce each instance of your application once more to complete the upgrade </li>
        </ul>
    </li>
    <li> Upgrading from 0.10.0.x to 0.11.0.0, 0.11.0.1, or 0.11.0.2 requires an offline upgrade (rolling bounce upgrade is not supported)
        <ul>
            <li> stop all old (0.10.0.x) application instances </li>
            <li> update your code and swap old code and jar file with new code and new jar file </li>
            <li> restart all new (0.11.0.0 , 0.11.0.1, or 0.11.0.2) application instances </li>
        </ul>
    </li>
</ul>

<h5><a id="upgrade_1103_notable" href="#upgrade_1103_notable">Notable changes in 0.11.0.3</a></h5>
<ul>
<li> New Kafka Streams configuration parameter <code>upgrade.from</code> added that allows rolling bounce upgrade from version 0.10.0.x </li>
<li> See the <a href="/{{version}}/documentation/streams/upgrade-guide.html"><b>Kafka Streams upgrade guide</b></a> for details about this new config.
</ul>

<h5><a id="upgrade_1100_notable" href="#upgrade_1100_notable">Notable changes in 0.11.0.0</a></h5>
<ul>
    <li>Unclean leader election is now disabled by default. The new default favors durability over availability. Users who wish to
        to retain the previous behavior should set the broker config <code>unclean.leader.election.enable</code> to <code>true</code>.</li>
    <li>Producer configs <code>block.on.buffer.full</code>, <code>metadata.fetch.timeout.ms</code> and <code>timeout.ms</code> have been
        removed. They were initially deprecated in Kafka 0.9.0.0.</li>
    <li>The <code>offsets.topic.replication.factor</code> broker config is now enforced upon auto topic creation. Internal
        auto topic creation will fail with a GROUP_COORDINATOR_NOT_AVAILABLE error until the cluster size meets this
        replication factor requirement.</li>
    <li> When compressing data with snappy, the producer and broker will use the compression scheme's default block size (2 x 32 KB)
         instead of 1 KB in order to improve the compression ratio. There have been reports of data compressed with the smaller
         block size being 50% larger than when compressed with the larger block size. For the snappy case, a producer with 5000
         partitions will require an additional 315 MB of JVM heap.</li>
    <li> Similarly, when compressing data with gzip, the producer and broker will use 8 KB instead of 1 KB as the buffer size. The default
         for gzip is excessively low (512 bytes). </li>
    <li>The broker configuration <code>max.message.bytes</code> now applies to the total size of a batch of messages.
        Previously the setting applied to batches of compressed messages, or to non-compressed messages individually.
        A message batch may consist of only a single message, so in most cases, the limitation on the size of
        individual messages is only reduced by the overhead of the batch format. However, there are some subtle implications
        for message format conversion (see <a href="#upgrade_11_message_format">below</a> for more detail). Note also
        that while previously the broker would ensure that at least one message is returned in each fetch request (regardless of the
        total and partition-level fetch sizes), the same behavior now applies to one message batch.</li>
    <li>GC log rotation is enabled by default, see KAFKA-3754 for details.</li>
    <li>Deprecated constructors of RecordMetadata, MetricName and Cluster classes have been removed.</li>
    <li>Added user headers support through a new Headers interface providing user headers read and write access.</li>
    <li>ProducerRecord and ConsumerRecord expose the new Headers API via <code>Headers headers()</code> method call.</li>
    <li>ExtendedSerializer and ExtendedDeserializer interfaces are introduced to support serialization and deserialization for headers. Headers will be ignored if the configured serializer and deserializer are not the above classes.</li>
    <li>A new config, <code>group.initial.rebalance.delay.ms</code>, was introduced.
        This config specifies the time, in milliseconds, that the <code>GroupCoordinator</code> will delay the initial consumer rebalance.
        The rebalance will be further delayed by the value of <code>group.initial.rebalance.delay.ms</code> as new members join the group, up to a maximum of <code>max.poll.interval.ms</code>.
        The default value for this is 3 seconds.
        During development and testing it might be desirable to set this to 0 in order to not delay test execution time.
    </li>
    <li><code>org.apache.kafka.common.Cluster#partitionsForTopic</code>, <code>partitionsForNode</code> and <code>availablePartitionsForTopic</code> methods
        will return an empty list instead of <code>null</code> (which is considered a bad practice) in case the metadata for the required topic does not exist.
    </li>
    <li>Streams API configuration parameters <code>timestamp.extractor</code>, <code>key.serde</code>, and <code>value.serde</code> were deprecated and
        replaced by <code>default.timestamp.extractor</code>, <code>default.key.serde</code>, and <code>default.value.serde</code>, respectively.
    </li>
    <li>For offset commit failures in the Java consumer's <code>commitAsync</code> APIs, we no longer expose the underlying
        cause when instances of <code>RetriableCommitFailedException</code> are passed to the commit callback. See
        <a href="https://issues.apache.org/jira/browse/KAFKA-5052">KAFKA-5052</a>  for more detail.
    </li>
</ul>

<h5><a id="upgrade_1100_new_protocols" href="#upgrade_1100_new_protocols">New Protocol Versions</a></h5>
<ul>
    <li> <a href="https://cwiki.apache.org/confluence/display/KAFKA/KIP-107%3A+Add+purgeDataBefore()+API+in+AdminClient">KIP-107</a>: FetchRequest v5 introduces a partition-level <code>log_start_offset</code> field. </li>
    <li> <a href="https://cwiki.apache.org/confluence/display/KAFKA/KIP-107%3A+Add+purgeDataBefore()+API+in+AdminClient">KIP-107</a>: FetchResponse v5 introduces a partition-level <code>log_start_offset</code> field. </li>
    <li> <a href="https://cwiki.apache.org/confluence/display/KAFKA/KIP-82+-+Add+Record+Headers">KIP-82</a>: ProduceRequest v3 introduces an array of <code>header</code> in the message protocol, containing <code>key</code> field and <code>value</code> field.</li>
    <li> <a href="https://cwiki.apache.org/confluence/display/KAFKA/KIP-82+-+Add+Record+Headers">KIP-82</a>: FetchResponse v5 introduces an array of <code>header</code> in the message protocol, containing <code>key</code> field and <code>value</code> field.</li>
</ul>

<h5><a id="upgrade_11_exactly_once_semantics" href="#upgrade_11_exactly_once_semantics">Notes on Exactly Once Semantics</a></h5>
<p>Kafka 0.11.0 includes support for idempotent and transactional capabilities in the producer. Idempotent delivery
  ensures that messages are delivered exactly once to a particular topic partition during the lifetime of a single producer.
  Transactional delivery allows producers to send data to multiple partitions such that either all messages are successfully
  delivered, or none of them are. Together, these capabilities enable "exactly once semantics" in Kafka. More details on these
  features are available in the user guide, but below we add a few specific notes on enabling them in an upgraded cluster.
  Note that enabling EoS is not required and there is no impact on the broker's behavior if unused.</p>

<ol>
  <li>Only the new Java producer and consumer support exactly once semantics.</li>
  <li>These features depend crucially on the <a href="#upgrade_11_message_format">0.11.0 message format</a>. Attempting to use them
    on an older format will result in unsupported version errors.</li>
  <li>Transaction state is stored in a new internal topic <code>__transaction_state</code>. This topic is not created until the
    the first attempt to use a transactional request API. Similar to the consumer offsets topic, there are several settings
    to control the topic's configuration. For example, <code>transaction.state.log.min.isr</code> controls the minimum ISR for
    this topic. See the configuration section in the user guide for a full list of options.</li>
  <li>For secure clusters, the transactional APIs require new ACLs which can be turned on with the <code>bin/kafka-acls.sh</code>.
    tool.</li>
  <li>EoS in Kafka introduces new request APIs and modifies several existing ones. See
    <a href="https://cwiki.apache.org/confluence/display/KAFKA/KIP-98+-+Exactly+Once+Delivery+and+Transactional+Messaging#KIP-98-ExactlyOnceDeliveryandTransactionalMessaging-RPCProtocolSummary">KIP-98</a>
    for the full details</li>
</ol>

<h5><a id="upgrade_11_message_format" href="#upgrade_11_message_format">Notes on the new message format in 0.11.0</a></h5>
<p>The 0.11.0 message format includes several major enhancements in order to support better delivery semantics for the producer
  (see <a href="https://cwiki.apache.org/confluence/display/KAFKA/KIP-98+-+Exactly+Once+Delivery+and+Transactional+Messaging">KIP-98</a>)
  and improved replication fault tolerance
  (see <a href="https://cwiki.apache.org/confluence/display/KAFKA/KIP-101+-+Alter+Replication+Protocol+to+use+Leader+Epoch+rather+than+High+Watermark+for+Truncation">KIP-101</a>).
  Although the new format contains more information to make these improvements possible, we have made the batch format much
  more efficient. As long as the number of messages per batch is more than 2, you can expect lower overall overhead. For smaller
  batches, however, there may be a small performance impact. See <a href="bit.ly/kafka-eos-perf">here</a> for the results of our
  initial performance analysis of the new message format. You can also find more detail on the message format in the
  <a href="https://cwiki.apache.org/confluence/display/KAFKA/KIP-98+-+Exactly+Once+Delivery+and+Transactional+Messaging#KIP-98-ExactlyOnceDeliveryandTransactionalMessaging-MessageFormat">KIP-98</a> proposal.
</p>
<p>One of the notable differences in the new message format is that even uncompressed messages are stored together as a single batch.
  This has a few implications for the broker configuration <code>max.message.bytes</code>, which limits the size of a single batch. First,
  if an older client produces messages to a topic partition using the old format, and the messages are individually smaller than
  <code>max.message.bytes</code>, the broker may still reject them after they are merged into a single batch during the up-conversion process.
  Generally this can happen when the aggregate size of the individual messages is larger than <code>max.message.bytes</code>. There is a similar
  effect for older consumers reading messages down-converted from the new format: if the fetch size is not set at least as large as
  <code>max.message.bytes</code>, the consumer may not be able to make progress even if the individual uncompressed messages are smaller
  than the configured fetch size. This behavior does not impact the Java client for 0.10.1.0 and later since it uses an updated fetch protocol
  which ensures that at least one message can be returned even if it exceeds the fetch size. To get around these problems, you should ensure
  1) that the producer's batch size is not set larger than <code>max.message.bytes</code>, and 2) that the consumer's fetch size is set at
  least as large as <code>max.message.bytes</code>.
</p>
<p>Most of the discussion on the performance impact of <a href="#upgrade_10_performance_impact">upgrading to the 0.10.0 message format</a>
  remains pertinent to the 0.11.0 upgrade. This mainly affects clusters that are not secured with TLS since "zero-copy" transfer
  is already not possible in that case. In order to avoid the cost of down-conversion, you should ensure that consumer applications
  are upgraded to the latest 0.11.0 client. Significantly, since the old consumer has been deprecated in 0.11.0.0, it does not support
  the new message format. You must upgrade to use the new consumer to use the new message format without the cost of down-conversion.
  Note that 0.11.0 consumers support backwards compatibility with 0.10.0 brokers and upward, so it is possible to upgrade the
  clients first before the brokers.
</p>

<h4><a id="upgrade_10_2_0" href="#upgrade_10_2_0">Upgrading from 0.8.x, 0.9.x, 0.10.0.x or 0.10.1.x to 0.10.2.0</a></h4>
<p>0.10.2.0 has wire protocol changes. By following the recommended rolling upgrade plan below, you guarantee no downtime during the upgrade.
However, please review the <a href="#upgrade_1020_notable">notable changes in 0.10.2.0</a> before upgrading.
</p>

<p>Starting with version 0.10.2, Java clients (producer and consumer) have acquired the ability to communicate with older brokers. Version 0.10.2
clients can talk to version 0.10.0 or newer brokers. However, if your brokers are older than 0.10.0, you must upgrade all the brokers in the
Kafka cluster before upgrading your clients. Version 0.10.2 brokers support 0.8.x and newer clients.
</p>

<p><b>For a rolling upgrade:</b></p>

<ol>
    <li> Update server.properties file on all brokers and add the following properties:
        <ul>
            <li>inter.broker.protocol.version=CURRENT_KAFKA_VERSION (e.g. 0.8.2, 0.9.0, 0.10.0 or 0.10.1).</li>
            <li>log.message.format.version=CURRENT_KAFKA_VERSION  (See <a href="#upgrade_10_performance_impact">potential performance impact following the upgrade</a> for the details on what this configuration does.)
        </ul>
    </li>
    <li> Upgrade the brokers one at a time: shut down the broker, update the code, and restart it. </li>
    <li> Once the entire cluster is upgraded, bump the protocol version by editing inter.broker.protocol.version and setting it to 0.10.2. </li>
    <li> If your previous message format is 0.10.0, change log.message.format.version to 0.10.2 (this is a no-op as the message format is the same for 0.10.0, 0.10.1 and 0.10.2).
        If your previous message format version is lower than 0.10.0, do not change log.message.format.version yet - this parameter should only change once all consumers have been upgraded to 0.10.0.0 or later.</li>
    <li> Restart the brokers one by one for the new protocol version to take effect. </li>
    <li> If log.message.format.version is still lower than 0.10.0 at this point, wait until all consumers have been upgraded to 0.10.0 or later,
        then change log.message.format.version to 0.10.2 on each broker and restart them one by one. </li>
</ol>

<p><b>Note:</b> If you are willing to accept downtime, you can simply take all the brokers down, update the code and start all of them. They will start with the new protocol by default.

<p><b>Note:</b> Bumping the protocol version and restarting can be done any time after the brokers were upgraded. It does not have to be immediately after.

<h5><a id="upgrade_1020_streams_from_0101" href="#upgrade_1020_streams_from_0101">Upgrading a 0.10.1 Kafka Streams Application</a></h5>
<ul>
    <li> Upgrading your Streams application from 0.10.1 to 0.10.2 does not require a broker upgrade.
         A Kafka Streams 0.10.2 application can connect to 0.10.2 and 0.10.1 brokers (it is not possible to connect to 0.10.0 brokers though). </li>
    <li> You need to recompile your code. Just swapping the Kafka Streams library jar file will not work and will break your application. </li>
    <li> If you use a custom (i.e., user implemented) timestamp extractor, you will need to update this code, because the <code>TimestampExtractor</code> interface was changed. </li>
    <li> If you register custom metrics, you will need to update this code, because the <code>StreamsMetric</code> interface was changed. </li>
    <li> See <a href="/{{version}}/documentation/streams/upgrade-guide#streams_api_changes_0102">Streams API changes in 0.10.2</a> for more details. </li>
</ul>

<h5><a id="upgrade_1020_streams_from_0100" href="#upgrade_1020_streams_from_0100">Upgrading a 0.10.0 Kafka Streams Application</a></h5>
<ul>
    <li> Upgrading your Streams application from 0.10.0 to 0.10.2 does require a <a href="#upgrade_10_1">broker upgrade</a> because a Kafka Streams 0.10.2 application can only connect to 0.10.2 or 0.10.1 brokers. </li>
    <li> There are couple of API changes, that are not backward compatible (cf. <a href="/{{version}}/documentation/streams#streams_api_changes_0102">Streams API changes in 0.10.2</a> for more details).
         Thus, you need to update and recompile your code. Just swapping the Kafka Streams library jar file will not work and will break your application. </li>
    <li> Upgrading from 0.10.0.x to 0.10.2.2 requires two rolling bounces with config <code>upgrade.from="0.10.0"</code> set for first upgrade phase
         (cf. <a href="https://cwiki.apache.org/confluence/display/KAFKA/KIP-268%3A+Simplify+Kafka+Streams+Rebalance+Metadata+Upgrade">KIP-268</a>).
         As an alternative, an offline upgrade is also possible.
        <ul>
            <li> prepare your application instances for a rolling bounce and make sure that config <code>upgrade.from</code> is set to <code>"0.10.0"</code> for new version 0.10.2.2 </li>
            <li> bounce each instance of your application once </li>
            <li> prepare your newly deployed 0.10.2.2 application instances for a second round of rolling bounces; make sure to remove the value for config <code>upgrade.from</code> </li>
            <li> bounce each instance of your application once more to complete the upgrade </li>
        </ul>
    </li>
    <li> Upgrading from 0.10.0.x to 0.10.2.0 or 0.10.2.1 requires an offline upgrade (rolling bounce upgrade is not supported)
        <ul>
            <li> stop all old (0.10.0.x) application instances </li>
            <li> update your code and swap old code and jar file with new code and new jar file </li>
            <li> restart all new (0.10.2.0 or 0.10.2.1) application instances </li>
        </ul>
    </li>
</ul>

<h5><a id="upgrade_10202_notable" href="#upgrade_10202_notable">Notable changes in 0.10.2.2</a></h5>
<ul>
<li> New configuration parameter <code>upgrade.from</code> added that allows rolling bounce upgrade from version 0.10.0.x </li>
</ul>

<h5><a id="upgrade_10201_notable" href="#upgrade_10201_notable">Notable changes in 0.10.2.1</a></h5>
<ul>
  <li> The default values for two configurations of the StreamsConfig class were changed to improve the resiliency of Kafka Streams applications. The internal Kafka Streams producer <code>retries</code> default value was changed from 0 to 10. The internal Kafka Streams consumer <code>max.poll.interval.ms</code>  default value was changed from 300000 to <code>Integer.MAX_VALUE</code>.
  </li>
</ul>

<h5><a id="upgrade_1020_notable" href="#upgrade_1020_notable">Notable changes in 0.10.2.0</a></h5>
<ul>
    <li>The Java clients (producer and consumer) have acquired the ability to communicate with older brokers. Version 0.10.2 clients
        can talk to version 0.10.0 or newer brokers. Note that some features are not available or are limited when older brokers
        are used. </li>
    <li>Several methods on the Java consumer may now throw <code>InterruptException</code> if the calling thread is interrupted.
        Please refer to the <code>KafkaConsumer</code> Javadoc for a more in-depth explanation of this change.</li>
    <li>Java consumer now shuts down gracefully. By default, the consumer waits up to 30 seconds to complete pending requests.
        A new close API with timeout has been added to <code>KafkaConsumer</code> to control the maximum wait time.</li>
    <li>Multiple regular expressions separated by commas can be passed to MirrorMaker with the new Java consumer via the --whitelist option. This
        makes the behaviour consistent with MirrorMaker when used the old Scala consumer.</li>
    <li>Upgrading your Streams application from 0.10.1 to 0.10.2 does not require a broker upgrade.
        A Kafka Streams 0.10.2 application can connect to 0.10.2 and 0.10.1 brokers (it is not possible to connect to 0.10.0 brokers though).</li>
    <li>The Zookeeper dependency was removed from the Streams API. The Streams API now uses the Kafka protocol to manage internal topics instead of
        modifying Zookeeper directly. This eliminates the need for privileges to access Zookeeper directly and "StreamsConfig.ZOOKEEPER_CONFIG"
        should not be set in the Streams app any more. If the Kafka cluster is secured, Streams apps must have the required security privileges to create new topics.</li>
    <li>Several new fields including "security.protocol", "connections.max.idle.ms", "retry.backoff.ms", "reconnect.backoff.ms" and "request.timeout.ms" were added to
        StreamsConfig class. User should pay attention to the default values and set these if needed. For more details please refer to <a href="/{{version}}/documentation/#streamsconfigs">3.5 Kafka Streams Configs</a>.</li>
</ul>

<h5><a id="upgrade_1020_new_protocols" href="#upgrade_1020_new_protocols">New Protocol Versions</a></h5>
<ul>
    <li> <a href="https://cwiki.apache.org/confluence/display/KAFKA/KIP-88%3A+OffsetFetch+Protocol+Update">KIP-88</a>: OffsetFetchRequest v2 supports retrieval of offsets for all topics if the <code>topics</code> array is set to <code>null</code>. </li>
    <li> <a href="https://cwiki.apache.org/confluence/display/KAFKA/KIP-88%3A+OffsetFetch+Protocol+Update">KIP-88</a>: OffsetFetchResponse v2 introduces a top-level <code>error_code</code> field. </li>
    <li> <a href="https://cwiki.apache.org/confluence/display/KAFKA/KIP-103%3A+Separation+of+Internal+and+External+traffic">KIP-103</a>: UpdateMetadataRequest v3 introduces a <code>listener_name</code> field to the elements of the <code>end_points</code> array. </li>
    <li> <a href="https://cwiki.apache.org/confluence/display/KAFKA/KIP-108%3A+Create+Topic+Policy">KIP-108</a>: CreateTopicsRequest v1 introduces a <code>validate_only</code> field. </li>
    <li> <a href="https://cwiki.apache.org/confluence/display/KAFKA/KIP-108%3A+Create+Topic+Policy">KIP-108</a>: CreateTopicsResponse v1 introduces an <code>error_message</code> field to the elements of the <code>topic_errors</code> array. </li>
</ul>

<h4><a id="upgrade_10_1" href="#upgrade_10_1">Upgrading from 0.8.x, 0.9.x or 0.10.0.X to 0.10.1.0</a></h4>
0.10.1.0 has wire protocol changes. By following the recommended rolling upgrade plan below, you guarantee no downtime during the upgrade.
However, please notice the <a href="#upgrade_10_1_breaking">Potential breaking changes in 0.10.1.0</a> before upgrade.
<br>
Note: Because new protocols are introduced, it is important to upgrade your Kafka clusters before upgrading your clients (i.e. 0.10.1.x clients
only support 0.10.1.x or later brokers while 0.10.1.x brokers also support older clients).

<p><b>For a rolling upgrade:</b></p>

<ol>
    <li> Update server.properties file on all brokers and add the following properties:
        <ul>
            <li>inter.broker.protocol.version=CURRENT_KAFKA_VERSION (e.g. 0.8.2.0, 0.9.0.0 or 0.10.0.0).</li>
            <li>log.message.format.version=CURRENT_KAFKA_VERSION  (See <a href="#upgrade_10_performance_impact">potential performance impact following the upgrade</a> for the details on what this configuration does.)
        </ul>
    </li>
    <li> Upgrade the brokers one at a time: shut down the broker, update the code, and restart it. </li>
    <li> Once the entire cluster is upgraded, bump the protocol version by editing inter.broker.protocol.version and setting it to 0.10.1.0. </li>
    <li> If your previous message format is 0.10.0, change log.message.format.version to 0.10.1 (this is a no-op as the message format is the same for both 0.10.0 and 0.10.1).
         If your previous message format version is lower than 0.10.0, do not change log.message.format.version yet - this parameter should only change once all consumers have been upgraded to 0.10.0.0 or later.</li>
    <li> Restart the brokers one by one for the new protocol version to take effect. </li>
    <li> If log.message.format.version is still lower than 0.10.0 at this point, wait until all consumers have been upgraded to 0.10.0 or later,
         then change log.message.format.version to 0.10.1 on each broker and restart them one by one. </li>
</ol>

<p><b>Note:</b> If you are willing to accept downtime, you can simply take all the brokers down, update the code and start all of them. They will start with the new protocol by default.

<p><b>Note:</b> Bumping the protocol version and restarting can be done any time after the brokers were upgraded. It does not have to be immediately after.

<!-- TODO: add when 0.10.1.2 is released
<h5><a id="upgrade_1012_notable" href="#upgrade_1012_notable">Notable changes in 0.10.1.2</a></h5>
<ul>
    <li> New configuration parameter <code>upgrade.from</code> added that allows rolling bounce upgrade from version 0.10.0.x </li>
</ul>
-->

<h5><a id="upgrade_10_1_breaking" href="#upgrade_10_1_breaking">Potential breaking changes in 0.10.1.0</a></h5>
<ul>
    <li> The log retention time is no longer based on last modified time of the log segments. Instead it will be based on the largest timestamp of the messages in a log segment.</li>
    <li> The log rolling time is no longer depending on log segment create time. Instead it is now based on the timestamp in the messages. More specifically. if the timestamp of the first message in the segment is T, the log will be rolled out when a new message has a timestamp greater than or equal to T + log.roll.ms </li>
    <li> The open file handlers of 0.10.0 will increase by ~33% because of the addition of time index files for each segment.</li>
    <li> The time index and offset index share the same index size configuration. Since each time index entry is 1.5x the size of offset index entry. User may need to increase log.index.size.max.bytes to avoid potential frequent log rolling. </li>
    <li> Due to the increased number of index files, on some brokers with large amount the log segments (e.g. >15K), the log loading process during the broker startup could be longer. Based on our experiment, setting the num.recovery.threads.per.data.dir to one may reduce the log loading time. </li>
</ul>

<h5><a id="upgrade_1010_streams_from_0100" href="#upgrade_1010_streams_from_0100">Upgrading a 0.10.0 Kafka Streams Application</a></h5>
<ul>
    <li> Upgrading your Streams application from 0.10.0 to 0.10.1 does require a <a href="#upgrade_10_1">broker upgrade</a> because a Kafka Streams 0.10.1 application can only connect to 0.10.1 brokers. </li>
    <li> There are couple of API changes, that are not backward compatible (cf. <a href="/{{version}}/documentation/streams/upgrade-guide#streams_api_changes_0101">Streams API changes in 0.10.1</a> for more details).
         Thus, you need to update and recompile your code. Just swapping the Kafka Streams library jar file will not work and will break your application. </li>
    <li> Upgrading from 0.10.0.x to 0.10.1.2 requires two rolling bounces with config <code>upgrade.from="0.10.0"</code> set for first upgrade phase
         (cf. <a href="https://cwiki.apache.org/confluence/display/KAFKA/KIP-268%3A+Simplify+Kafka+Streams+Rebalance+Metadata+Upgrade">KIP-268</a>).
         As an alternative, an offline upgrade is also possible.
        <ul>
            <li> prepare your application instances for a rolling bounce and make sure that config <code>upgrade.from</code> is set to <code>"0.10.0"</code> for new version 0.10.1.2 </li>
            <li> bounce each instance of your application once </li>
            <li> prepare your newly deployed 0.10.1.2 application instances for a second round of rolling bounces; make sure to remove the value for config <code>upgrade.from</code> </li>
            <li> bounce each instance of your application once more to complete the upgrade </li>
        </ul>
    </li>
    <li> Upgrading from 0.10.0.x to 0.10.1.0 or 0.10.1.1 requires an offline upgrade (rolling bounce upgrade is not supported)
    <ul>
        <li> stop all old (0.10.0.x) application instances </li>
        <li> update your code and swap old code and jar file with new code and new jar file </li>
        <li> restart all new (0.10.1.0 or 0.10.1.1) application instances </li>
    </ul>
    </li>
</ul>

<h5><a id="upgrade_1010_notable" href="#upgrade_1010_notable">Notable changes in 0.10.1.0</a></h5>
<ul>
    <li> The new Java consumer is no longer in beta and we recommend it for all new development. The old Scala consumers are still supported, but they will be deprecated in the next release
         and will be removed in a future major release. </li>
    <li> The <code>--new-consumer</code>/<code>--new.consumer</code> switch is no longer required to use tools like MirrorMaker and the Console Consumer with the new consumer; one simply
         needs to pass a Kafka broker to connect to instead of the ZooKeeper ensemble. In addition, usage of the Console Consumer with the old consumer has been deprecated and it will be
         removed in a future major release. </li>
    <li> Kafka clusters can now be uniquely identified by a cluster id. It will be automatically generated when a broker is upgraded to 0.10.1.0. The cluster id is available via the kafka.server:type=KafkaServer,name=ClusterId metric and it is part of the Metadata response. Serializers, client interceptors and metric reporters can receive the cluster id by implementing the ClusterResourceListener interface. </li>
    <li> The BrokerState "RunningAsController" (value 4) has been removed. Due to a bug, a broker would only be in this state briefly before transitioning out of it and hence the impact of the removal should be minimal. The recommended way to detect if a given broker is the controller is via the kafka.controller:type=KafkaController,name=ActiveControllerCount metric. </li>
    <li> The new Java Consumer now allows users to search offsets by timestamp on partitions. </li>
    <li> The new Java Consumer now supports heartbeating from a background thread. There is a new configuration
         <code>max.poll.interval.ms</code> which controls the maximum time between poll invocations before the consumer
         will proactively leave the group (5 minutes by default). The value of the configuration
         <code>request.timeout.ms</code> (default to 30 seconds) must always be smaller than <code>max.poll.interval.ms</code>(default to 5 minutes),
         since that is the maximum time that a JoinGroup request can block on the server while the consumer is rebalance.
         Finally, the default value of <code>session.timeout.ms</code> has been adjusted down to
         10 seconds, and the default value of <code>max.poll.records</code> has been changed to 500.</li>
    <li> When using an Authorizer and a user doesn't have <b>Describe</b> authorization on a topic, the broker will no
         longer return TOPIC_AUTHORIZATION_FAILED errors to requests since this leaks topic names. Instead, the UNKNOWN_TOPIC_OR_PARTITION
         error code will be returned. This may cause unexpected timeouts or delays when using the producer and consumer since
         Kafka clients will typically retry automatically on unknown topic errors. You should consult the client logs if you
         suspect this could be happening.</li>
    <li> Fetch responses have a size limit by default (50 MB for consumers and 10 MB for replication). The existing per partition limits also apply (1 MB for consumers
         and replication). Note that neither of these limits is an absolute maximum as explained in the next point. </li>
    <li> Consumers and replicas can make progress if a message larger than the response/partition size limit is found. More concretely, if the first message in the
         first non-empty partition of the fetch is larger than either or both limits, the message will still be returned. </li>
    <li> Overloaded constructors were added to <code>kafka.api.FetchRequest</code> and <code>kafka.javaapi.FetchRequest</code> to allow the caller to specify the
         order of the partitions (since order is significant in v3). The previously existing constructors were deprecated and the partitions are shuffled before
         the request is sent to avoid starvation issues. </li>
</ul>

<h5><a id="upgrade_1010_new_protocols" href="#upgrade_1010_new_protocols">New Protocol Versions</a></h5>
<ul>
    <li> ListOffsetRequest v1 supports accurate offset search based on timestamps. </li>
    <li> MetadataResponse v2 introduces a new field: "cluster_id". </li>
    <li> FetchRequest v3 supports limiting the response size (in addition to the existing per partition limit), it returns messages
         bigger than the limits if required to make progress and the order of partitions in the request is now significant. </li>
    <li> JoinGroup v1 introduces a new field: "rebalance_timeout". </li>
</ul>

<h4><a id="upgrade_10" href="#upgrade_10">Upgrading from 0.8.x or 0.9.x to 0.10.0.0</a></h4>
<p>
0.10.0.0 has <a href="#upgrade_10_breaking">potential breaking changes</a> (please review before upgrading) and possible <a href="#upgrade_10_performance_impact">  performance impact following the upgrade</a>. By following the recommended rolling upgrade plan below, you guarantee no downtime and no performance impact during and following the upgrade.
<br>
Note: Because new protocols are introduced, it is important to upgrade your Kafka clusters before upgrading your clients.
</p>
<p>
<b>Notes to clients with version 0.9.0.0: </b>Due to a bug introduced in 0.9.0.0,
clients that depend on ZooKeeper (old Scala high-level Consumer and MirrorMaker if used with the old consumer) will not
work with 0.10.0.x brokers. Therefore, 0.9.0.0 clients should be upgraded to 0.9.0.1 <b>before</b> brokers are upgraded to
0.10.0.x. This step is not necessary for 0.8.X or 0.9.0.1 clients.
</p>

<p><b>For a rolling upgrade:</b></p>

<ol>
    <li> Update server.properties file on all brokers and add the following properties:
         <ul>
         <li>inter.broker.protocol.version=CURRENT_KAFKA_VERSION (e.g. 0.8.2 or 0.9.0.0).</li>
         <li>log.message.format.version=CURRENT_KAFKA_VERSION  (See <a href="#upgrade_10_performance_impact">potential performance impact following the upgrade</a> for the details on what this configuration does.)
         </ul>
    </li>
    <li> Upgrade the brokers. This can be done a broker at a time by simply bringing it down, updating the code, and restarting it. </li>
    <li> Once the entire cluster is upgraded, bump the protocol version by editing inter.broker.protocol.version and setting it to 0.10.0.0. NOTE: You shouldn't touch log.message.format.version yet - this parameter should only change once all consumers have been upgraded to 0.10.0.0 </li>
    <li> Restart the brokers one by one for the new protocol version to take effect. </li>
    <li> Once all consumers have been upgraded to 0.10.0, change log.message.format.version to 0.10.0 on each broker and restart them one by one.
    </li>
</ol>

<p><b>Note:</b> If you are willing to accept downtime, you can simply take all the brokers down, update the code and start all of them. They will start with the new protocol by default.

<p><b>Note:</b> Bumping the protocol version and restarting can be done any time after the brokers were upgraded. It does not have to be immediately after.

<h5><a id="upgrade_10_performance_impact" href="#upgrade_10_performance_impact">Potential performance impact following upgrade to 0.10.0.0</a></h5>
<p>
    The message format in 0.10.0 includes a new timestamp field and uses relative offsets for compressed messages.
    The on disk message format can be configured through log.message.format.version in the server.properties file.
    The default on-disk message format is 0.10.0. If a consumer client is on a version before 0.10.0.0, it only understands
    message formats before 0.10.0. In this case, the broker is able to convert messages from the 0.10.0 format to an earlier format
    before sending the response to the consumer on an older version. However, the broker can't use zero-copy transfer in this case.

    Reports from the Kafka community on the performance impact have shown CPU utilization going from 20% before to 100% after an upgrade, which forced an immediate upgrade of all clients to bring performance back to normal.

    To avoid such message conversion before consumers are upgraded to 0.10.0.0, one can set log.message.format.version to 0.8.2 or 0.9.0 when upgrading the broker to 0.10.0.0. This way, the broker can still use zero-copy transfer to send the data to the old consumers. Once consumers are upgraded, one can change the message format to 0.10.0 on the broker and enjoy the new message format that includes new timestamp and improved compression.

    The conversion is supported to ensure compatibility and can be useful to support a few apps that have not updated to newer clients yet, but is impractical to support all consumer traffic on even an overprovisioned cluster. Therefore, it is critical to avoid the message conversion as much as possible when brokers have been upgraded but the majority of clients have not.
</p>
<p>
    For clients that are upgraded to 0.10.0.0, there is no performance impact.
</p>
<p>
    <b>Note:</b> By setting the message format version, one certifies that all existing messages are on or below that
    message format version. Otherwise consumers before 0.10.0.0 might break. In particular, after the message format
    is set to 0.10.0, one should not change it back to an earlier format as it may break consumers on versions before 0.10.0.0.
</p>
<p>
    <b>Note:</b> Due to the additional timestamp introduced in each message, producers sending small messages may see a
    message throughput degradation because of the increased overhead.
    Likewise, replication now transmits an additional 8 bytes per message.
    If you're running close to the network capacity of your cluster, it's possible that you'll overwhelm the network cards
    and see failures and performance issues due to the overload.
</p>
    <b>Note:</b> If you have enabled compression on producers, you may notice reduced producer throughput and/or
    lower compression rate on the broker in some cases. When receiving compressed messages, 0.10.0
    brokers avoid recompressing the messages, which in general reduces the latency and improves the throughput. In
    certain cases, however, this may reduce the batching size on the producer, which could lead to worse throughput. If this
    happens, users can tune linger.ms and batch.size of the producer for better throughput. In addition, the producer buffer
    used for compressing messages with snappy is smaller than the one used by the broker, which may have a negative
    impact on the compression ratio for the messages on disk. We intend to make this configurable in a future Kafka
    release.
<p>

</p>

<h5><a id="upgrade_10_breaking" href="#upgrade_10_breaking">Potential breaking changes in 0.10.0.0</a></h5>
<ul>
    <li> Starting from Kafka 0.10.0.0, the message format version in Kafka is represented as the Kafka version. For example, message format 0.9.0 refers to the highest message version supported by Kafka 0.9.0. </li>
    <li> Message format 0.10.0 has been introduced and it is used by default. It includes a timestamp field in the messages and relative offsets are used for compressed messages. </li>
    <li> ProduceRequest/Response v2 has been introduced and it is used by default to support message format 0.10.0 </li>
    <li> FetchRequest/Response v2 has been introduced and it is used by default to support message format 0.10.0 </li>
    <li> MessageFormatter interface was changed from <code>def writeTo(key: Array[Byte], value: Array[Byte], output: PrintStream)</code> to
        <code>def writeTo(consumerRecord: ConsumerRecord[Array[Byte], Array[Byte]], output: PrintStream)</code> </li>
    <li> MessageReader interface was changed from <code>def readMessage(): KeyedMessage[Array[Byte], Array[Byte]]</code> to
        <code>def readMessage(): ProducerRecord[Array[Byte], Array[Byte]]</code> </li>
    <li> MessageFormatter's package was changed from <code>kafka.tools</code> to <code>kafka.common</code> </li>
    <li> MessageReader's package was changed from <code>kafka.tools</code> to <code>kafka.common</code> </li>
    <li> MirrorMakerMessageHandler no longer exposes the <code>handle(record: MessageAndMetadata[Array[Byte], Array[Byte]])</code> method as it was never called. </li>
    <li> The 0.7 KafkaMigrationTool is no longer packaged with Kafka. If you need to migrate from 0.7 to 0.10.0, please migrate to 0.8 first and then follow the documented upgrade process to upgrade from 0.8 to 0.10.0. </li>
    <li> The new consumer has standardized its APIs to accept <code>java.util.Collection</code> as the sequence type for method parameters. Existing code may have to be updated to work with the 0.10.0 client library. </li>
    <li> LZ4-compressed message handling was changed to use an interoperable framing specification (LZ4f v1.5.1).
         To maintain compatibility with old clients, this change only applies to Message format 0.10.0 and later.
         Clients that Produce/Fetch LZ4-compressed messages using v0/v1 (Message format 0.9.0) should continue
         to use the 0.9.0 framing implementation. Clients that use Produce/Fetch protocols v2 or later
         should use interoperable LZ4f framing. A list of interoperable LZ4 libraries is available at http://www.lz4.org/
</ul>

<h5><a id="upgrade_10_notable" href="#upgrade_10_notable">Notable changes in 0.10.0.0</a></h5>

<ul>
    <li> Starting from Kafka 0.10.0.0, a new client library named <b>Kafka Streams</b> is available for stream processing on data stored in Kafka topics. This new client library only works with 0.10.x and upward versioned brokers due to message format changes mentioned above. For more information please read <a href="/{{version}}/documentation/streams">Streams documentation</a>.</li>
    <li> The default value of the configuration parameter <code>receive.buffer.bytes</code> is now 64K for the new consumer.</li>
    <li> The new consumer now exposes the configuration parameter <code>exclude.internal.topics</code> to restrict internal topics (such as the consumer offsets topic) from accidentally being included in regular expression subscriptions. By default, it is enabled.</li>
    <li> The old Scala producer has been deprecated. Users should migrate their code to the Java producer included in the kafka-clients JAR as soon as possible. </li>
    <li> The new consumer API has been marked stable. </li>
</ul>

<h4><a id="upgrade_9" href="#upgrade_9">Upgrading from 0.8.0, 0.8.1.X, or 0.8.2.X to 0.9.0.0</a></h4>

0.9.0.0 has <a href="#upgrade_9_breaking">potential breaking changes</a> (please review before upgrading) and an inter-broker protocol change from previous versions. This means that upgraded brokers and clients may not be compatible with older versions. It is important that you upgrade your Kafka cluster before upgrading your clients. If you are using MirrorMaker downstream clusters should be upgraded first as well.

<p><b>For a rolling upgrade:</b></p>

<ol>
	<li> Update server.properties file on all brokers and add the following property: inter.broker.protocol.version=0.8.2.X </li>
	<li> Upgrade the brokers. This can be done a broker at a time by simply bringing it down, updating the code, and restarting it. </li>
	<li> Once the entire cluster is upgraded, bump the protocol version by editing inter.broker.protocol.version and setting it to 0.9.0.0.</li>
	<li> Restart the brokers one by one for the new protocol version to take effect </li>
</ol>

<p><b>Note:</b> If you are willing to accept downtime, you can simply take all the brokers down, update the code and start all of them. They will start with the new protocol by default.

<p><b>Note:</b> Bumping the protocol version and restarting can be done any time after the brokers were upgraded. It does not have to be immediately after.

<h5><a id="upgrade_9_breaking" href="#upgrade_9_breaking">Potential breaking changes in 0.9.0.0</a></h5>

<ul>
    <li> Java 1.6 is no longer supported. </li>
    <li> Scala 2.9 is no longer supported. </li>
    <li> Broker IDs above 1000 are now reserved by default to automatically assigned broker IDs. If your cluster has existing broker IDs above that threshold make sure to increase the reserved.broker.max.id broker configuration property accordingly. </li>
    <li> Configuration parameter replica.lag.max.messages was removed. Partition leaders will no longer consider the number of lagging messages when deciding which replicas are in sync. </li>
    <li> Configuration parameter replica.lag.time.max.ms now refers not just to the time passed since last fetch request from replica, but also to time since the replica last caught up. Replicas that are still fetching messages from leaders but did not catch up to the latest messages in replica.lag.time.max.ms will be considered out of sync. </li>
    <li> Compacted topics no longer accept messages without key and an exception is thrown by the producer if this is attempted. In 0.8.x, a message without key would cause the log compaction thread to subsequently complain and quit (and stop compacting all compacted topics). </li>
    <li> MirrorMaker no longer supports multiple target clusters. As a result it will only accept a single --consumer.config parameter. To mirror multiple source clusters, you will need at least one MirrorMaker instance per source cluster, each with its own consumer configuration. </li>
    <li> Tools packaged under <em>org.apache.kafka.clients.tools.*</em> have been moved to <em>org.apache.kafka.tools.*</em>. All included scripts will still function as usual, only custom code directly importing these classes will be affected. </li>
    <li> The default Kafka JVM performance options (KAFKA_JVM_PERFORMANCE_OPTS) have been changed in kafka-run-class.sh. </li>
    <li> The kafka-topics.sh script (kafka.admin.TopicCommand) now exits with non-zero exit code on failure. </li>
    <li> The kafka-topics.sh script (kafka.admin.TopicCommand) will now print a warning when topic names risk metric collisions due to the use of a '.' or '_' in the topic name, and error in the case of an actual collision. </li>
    <li> The kafka-console-producer.sh script (kafka.tools.ConsoleProducer) will use the Java producer instead of the old Scala producer be default, and users have to specify 'old-producer' to use the old producer. </li>
    <li> By default, all command line tools will print all logging messages to stderr instead of stdout. </li>
</ul>

<h5><a id="upgrade_901_notable" href="#upgrade_901_notable">Notable changes in 0.9.0.1</a></h5>

<ul>
    <li> The new broker id generation feature can be disabled by setting broker.id.generation.enable to false. </li>
    <li> Configuration parameter log.cleaner.enable is now true by default. This means topics with a cleanup.policy=compact will now be compacted by default, and 128 MB of heap will be allocated to the cleaner process via log.cleaner.dedupe.buffer.size. You may want to review log.cleaner.dedupe.buffer.size and the other log.cleaner configuration values based on your usage of compacted topics. </li>
    <li> Default value of configuration parameter fetch.min.bytes for the new consumer is now 1 by default. </li>
</ul>

<h5>Deprecations in 0.9.0.0</h5>

<ul>
    <li> Altering topic configuration from the kafka-topics.sh script (kafka.admin.TopicCommand) has been deprecated. Going forward, please use the kafka-configs.sh script (kafka.admin.ConfigCommand) for this functionality. </li>
    <li> The kafka-consumer-offset-checker.sh (kafka.tools.ConsumerOffsetChecker) has been deprecated. Going forward, please use kafka-consumer-groups.sh (kafka.admin.ConsumerGroupCommand) for this functionality. </li>
    <li> The kafka.tools.ProducerPerformance class has been deprecated. Going forward, please use org.apache.kafka.tools.ProducerPerformance for this functionality (kafka-producer-perf-test.sh will also be changed to use the new class). </li>
    <li> The producer config block.on.buffer.full has been deprecated and will be removed in future release. Currently its default value has been changed to false. The KafkaProducer will no longer throw BufferExhaustedException but instead will use max.block.ms value to block, after which it will throw a TimeoutException. If block.on.buffer.full property is set to true explicitly, it will set the max.block.ms to Long.MAX_VALUE and metadata.fetch.timeout.ms will not be honoured</li>
</ul>

<h4><a id="upgrade_82" href="#upgrade_82">Upgrading from 0.8.1 to 0.8.2</a></h4>

0.8.2 is fully compatible with 0.8.1. The upgrade can be done one broker at a time by simply bringing it down, updating the code, and restarting it.

<h4><a id="upgrade_81" href="#upgrade_81">Upgrading from 0.8.0 to 0.8.1</a></h4>

0.8.1 is fully compatible with 0.8. The upgrade can be done one broker at a time by simply bringing it down, updating the code, and restarting it.

<h4><a id="upgrade_7" href="#upgrade_7">Upgrading from 0.7</a></h4>

Release 0.7 is incompatible with newer releases. Major changes were made to the API, ZooKeeper data structures, and protocol, and configuration in order to add replication (Which was missing in 0.7). The upgrade from 0.7 to later versions requires a <a href="https://cwiki.apache.org/confluence/display/KAFKA/Migrating+from+0.7+to+0.8">special tool</a> for migration. This migration can be done without downtime.

</script>

<div class="p-upgrade"></div><|MERGE_RESOLUTION|>--- conflicted
+++ resolved
@@ -63,11 +63,6 @@
 
 <h5><a id="upgrade_311_notable" href="#upgrade_311_notable">Notable changes in 3.1.1</a></h5>
 <ul>
-<<<<<<< HEAD
-    <li>A bug prevented the producer idempotence default from being applied which meant that it remained disabled unless the user had explicitly set
-        <code>enable.idempotence</code> to true. See <a href="https://issues.apache.org/jira/browse/KAFKA-13598">KAFKA-13598</a>for more details.
-        This issue was fixed and the default is properly applied.</li>
-=======
     <li>Idempotence for the producer is enabled by default if no conflicting configurations are set.
         A bug prevented the producer idempotence default from being applied which meant that it remained disabled unless the user had explicitly set
         <code>enable.idempotence</code> to true. See <a href="https://issues.apache.org/jira/browse/KAFKA-13598">KAFKA-13598</a>for more details.
@@ -82,7 +77,6 @@
     <li>The example connectors, <code>FileStreamSourceConnector</code> and <code>FileStreamSinkConnector</code>, have been 
         removed from the default classpath. To use them in Kafka Connect standalone or distributed mode they need to be 
         explicitly added, for example <code>CLASSPATH=./libs/connect-file-3.1.1.jar ./bin/connect-distributed.sh</code>.</li>
->>>>>>> bafa69ed
 </ul>
 
 <h5><a id="upgrade_310_notable" href="#upgrade_310_notable">Notable changes in 3.1.0</a></h5>
@@ -150,12 +144,8 @@
 
 <h5><a id="upgrade_301_notable" href="#upgrade_301_notable">Notable changes in 3.0.1</a></h5>
 <ul>
-<<<<<<< HEAD
-    <li>A bug prevented the producer idempotence default from being applied which meant that it remained disabled unless the user had explicitly set
-=======
     <li>Idempotence for the producer is enabled by default if no conflicting configurations are set.
         A bug prevented the producer idempotence default from being applied which meant that it remained disabled unless the user had explicitly set
->>>>>>> bafa69ed
         <code>enable.idempotence</code> to true. See <a href="https://issues.apache.org/jira/browse/KAFKA-13598">KAFKA-13598</a>for more details.
         This issue was fixed and the default is properly applied.</li>
 </ul>
