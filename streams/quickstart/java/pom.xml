--- conflicted
+++ resolved
@@ -26,11 +26,7 @@
     <parent>
         <groupId>org.apache.kafka</groupId>
         <artifactId>streams-quickstart</artifactId>
-<<<<<<< HEAD
-        <version>3.3.0-SNAPSHOT</version>
-=======
         <version>7.3.0-0-ccs</version>
->>>>>>> f68f1a97
         <relativePath>..</relativePath>
     </parent>
 
