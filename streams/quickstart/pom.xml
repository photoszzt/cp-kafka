--- conflicted
+++ resolved
@@ -22,11 +22,7 @@
     <groupId>org.apache.kafka</groupId>
     <artifactId>streams-quickstart</artifactId>
     <packaging>pom</packaging>
-<<<<<<< HEAD
-    <version>6.1.0-0-ccs</version>
-=======
-    <version>2.7.1-SNAPSHOT</version>
->>>>>>> d45e2530
+    <version>6.1.1-0-ccs</version>
 
     <name>Kafka Streams :: Quickstart</name>
 
