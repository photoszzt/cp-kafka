/*
 * Licensed to the Apache Software Foundation (ASF) under one
 * or more contributor license agreements.  See the NOTICE file
 * distributed with this work for additional information
 * regarding copyright ownership.  The ASF licenses this file
 * to you under the Apache License, Version 2.0 (the
 * "License"); you may not use this file except in compliance
 * with the License.  You may obtain a copy of the License at
 *
 *   http://www.apache.org/licenses/LICENSE-2.0
 *
 * Unless required by applicable law or agreed to in writing,
 * software distributed under the License is distributed on an
 * "AS IS" BASIS, WITHOUT WARRANTIES OR CONDITIONS OF ANY
 * KIND, either express or implied.  See the License for the
 * specific language governing permissions and limitations
 * under the License.
 */

ext {
  versions = [:]
  libs = [:]

  // Available if -PscalaVersion is used. This is useful when we want to support a Scala version that has
  // a higher minimum Java requirement than Kafka. This was previously the case for Scala 2.12 and Java 7.
  availableScalaVersions = [ '2.12', '2.13' ]
}

// Add Scala version
def defaultScala212Version = '2.12.15'
def defaultScala213Version = '2.13.8'
if (hasProperty('scalaVersion')) {
  if (scalaVersion == '2.12') {
    versions["scala"] = defaultScala212Version
  } else if (scalaVersion == '2.13') {
    versions["scala"] = defaultScala213Version
  }  else {
    versions["scala"] = scalaVersion
  }
} else {
  versions["scala"] = defaultScala212Version
}

/* Resolve base Scala version according to these patterns:
 1. generally available Scala versions (such as: 2.12.y and 2.13.z) corresponding base versions will be: 2.12 and 2.13 (respectively)
 2. pre-release Scala versions (i.e. milestone/rc, such as: 2.13.0-M5, 2.13.0-RC1, 2.14.0-M1, etc.) will have identical base versions;
    rationale: pre-release Scala versions are not binary compatible with each other and that's the reason why libraries include the full
    Scala release string in their name for pre-releases (see dependencies below with an artifact name suffix '_$versions.baseScala')
*/
if ( !versions.scala.contains('-') ) {
  versions["baseScala"] = versions.scala.substring(0, versions.scala.lastIndexOf("."))
} else {
  versions["baseScala"] = versions.scala
}

versions += [
  activation: "1.1.1",
  apacheda: "1.0.2",
  apacheds: "2.0.0-M24",
  argparse4j: "0.7.0",
  bcpkix: "1.70",
  checkstyle: "8.36.2",
  commonsCli: "1.4",
  dropwizardMetrics: "4.1.12.1",
  gradle: "7.3.3",
  grgit: "4.1.1",
  httpclient: "4.5.13",
  easymock: "4.3",
  jackson: "2.12.6",
  jacoco: "0.8.7",
  javassist: "3.27.0-GA",
  jetty: "9.4.44.v20210927",
  jersey: "2.34",
  jline: "3.21.0",
  jmh: "1.34",
  hamcrest: "2.2",
<<<<<<< HEAD
  log4j: "1.2.17-cp8",
  scalaLogging: "3.9.3",
=======
  log4j: "1.2.17",
  scalaLogging: "3.9.4",
>>>>>>> 4b468a9d
  jaxb: "2.3.0",
  jaxrs: "2.1.1",
  jfreechart: "1.0.0",
  jopt: "5.0.4",
  jose4j: "0.7.9",
  junit: "5.8.2",
  jqwik: "1.6.3",
  kafka_0100: "0.10.0.1",
  kafka_0101: "0.10.1.1",
  kafka_0102: "0.10.2.2",
  kafka_0110: "0.11.0.3",
  kafka_10: "1.0.2",
  kafka_11: "1.1.1",
  kafka_20: "2.0.1",
  kafka_21: "2.1.1",
  kafka_22: "2.2.2",
  kafka_23: "2.3.1",
  kafka_24: "2.4.1",
  kafka_25: "2.5.1",
  kafka_26: "2.6.2",
  kafka_27: "2.7.1",
  kafka_28: "2.8.1",
  kafka_30: "3.0.0",
  kafka_31: "3.1.0",
  lz4: "1.8.0",
  mavenArtifact: "3.8.4",
  metrics: "2.2.0",
  mockito: "4.3.1",
  netty: "4.1.73.Final",
  powermock: "2.0.9",
  reflections: "0.9.12",
  rocksDB: "6.27.3",
  scalaCollectionCompat: "2.6.0",
  scalafmt: "2.7.5",
  scalaJava8Compat : "1.0.2",
  scoverage: "1.4.11",
  slf4j: "1.7.32",
  snappy: "1.1.8.4",
  spotbugs: "4.2.2",
  zinc: "1.3.5",
  zookeeper: "3.6.3",
  zstd: "1.5.2-1"
]
libs += [
  activation: "javax.activation:activation:$versions.activation",
  apacheda: "org.apache.directory.api:api-all:$versions.apacheda",
  apachedsCoreApi: "org.apache.directory.server:apacheds-core-api:$versions.apacheds",
  apachedsInterceptorKerberos: "org.apache.directory.server:apacheds-interceptor-kerberos:$versions.apacheds",
  apachedsProtocolShared: "org.apache.directory.server:apacheds-protocol-shared:$versions.apacheds",
  apachedsProtocolKerberos: "org.apache.directory.server:apacheds-protocol-kerberos:$versions.apacheds",
  apachedsProtocolLdap: "org.apache.directory.server:apacheds-protocol-ldap:$versions.apacheds",
  apachedsLdifPartition: "org.apache.directory.server:apacheds-ldif-partition:$versions.apacheds",
  apachedsMavibotPartition: "org.apache.directory.server:apacheds-mavibot-partition:$versions.apacheds",
  apachedsJdbmPartition: "org.apache.directory.server:apacheds-jdbm-partition:$versions.apacheds",
  argparse4j: "net.sourceforge.argparse4j:argparse4j:$versions.argparse4j",
  bcpkix: "org.bouncycastle:bcpkix-jdk15on:$versions.bcpkix",
  commonsCli: "commons-cli:commons-cli:$versions.commonsCli",
  commonsCodec: "commons-codec:commons-codec:$versions.commonsCodec",
  easymock: "org.easymock:easymock:$versions.easymock",
  jacksonAnnotations: "com.fasterxml.jackson.core:jackson-annotations:$versions.jackson",
  jacksonDatabind: "com.fasterxml.jackson.core:jackson-databind:$versions.jackson",
  jacksonDataformatCsv: "com.fasterxml.jackson.dataformat:jackson-dataformat-csv:$versions.jackson",
  jacksonModuleScala: "com.fasterxml.jackson.module:jackson-module-scala_$versions.baseScala:$versions.jackson",
  jacksonJDK8Datatypes: "com.fasterxml.jackson.datatype:jackson-datatype-jdk8:$versions.jackson",
  jacksonJaxrsJsonProvider: "com.fasterxml.jackson.jaxrs:jackson-jaxrs-json-provider:$versions.jackson",
  jaxbApi: "javax.xml.bind:jaxb-api:$versions.jaxb",
  jaxrsApi: "javax.ws.rs:javax.ws.rs-api:$versions.jaxrs",
  javassist: "org.javassist:javassist:$versions.javassist",
  jettyServer: "org.eclipse.jetty:jetty-server:$versions.jetty",
  jettyClient: "org.eclipse.jetty:jetty-client:$versions.jetty",
  jettyServlet: "org.eclipse.jetty:jetty-servlet:$versions.jetty",
  jettyServlets: "org.eclipse.jetty:jetty-servlets:$versions.jetty",
  jerseyContainerServlet: "org.glassfish.jersey.containers:jersey-container-servlet:$versions.jersey",
  jerseyHk2: "org.glassfish.jersey.inject:jersey-hk2:$versions.jersey",
  jline: "org.jline:jline:$versions.jline",
  jmhCore: "org.openjdk.jmh:jmh-core:$versions.jmh",
  jmhCoreBenchmarks: "org.openjdk.jmh:jmh-core-benchmarks:$versions.jmh",
  jmhGeneratorAnnProcess: "org.openjdk.jmh:jmh-generator-annprocess:$versions.jmh",
  joptSimple: "net.sf.jopt-simple:jopt-simple:$versions.jopt",
  jose4j: "org.bitbucket.b_c:jose4j:$versions.jose4j",
  junitJupiter: "org.junit.jupiter:junit-jupiter:$versions.junit",
  junitJupiterApi: "org.junit.jupiter:junit-jupiter-api:$versions.junit",
  junitVintageEngine: "org.junit.vintage:junit-vintage-engine:$versions.junit",
  jqwik: "net.jqwik:jqwik:$versions.jqwik",
  hamcrest: "org.hamcrest:hamcrest:$versions.hamcrest",
  kafkaStreams_0100: "org.apache.kafka:kafka-streams:$versions.kafka_0100",
  kafkaStreams_0101: "org.apache.kafka:kafka-streams:$versions.kafka_0101",
  kafkaStreams_0102: "org.apache.kafka:kafka-streams:$versions.kafka_0102",
  kafkaStreams_0110: "org.apache.kafka:kafka-streams:$versions.kafka_0110",
  kafkaStreams_10: "org.apache.kafka:kafka-streams:$versions.kafka_10",
  kafkaStreams_11: "org.apache.kafka:kafka-streams:$versions.kafka_11",
  kafkaStreams_20: "org.apache.kafka:kafka-streams:$versions.kafka_20",
  kafkaStreams_21: "org.apache.kafka:kafka-streams:$versions.kafka_21",
  kafkaStreams_22: "org.apache.kafka:kafka-streams:$versions.kafka_22",
  kafkaStreams_23: "org.apache.kafka:kafka-streams:$versions.kafka_23",
  kafkaStreams_24: "org.apache.kafka:kafka-streams:$versions.kafka_24",
  kafkaStreams_25: "org.apache.kafka:kafka-streams:$versions.kafka_25",
  kafkaStreams_26: "org.apache.kafka:kafka-streams:$versions.kafka_26",
  kafkaStreams_27: "org.apache.kafka:kafka-streams:$versions.kafka_27",
  kafkaStreams_28: "org.apache.kafka:kafka-streams:$versions.kafka_28",
  kafkaStreams_30: "org.apache.kafka:kafka-streams:$versions.kafka_30",
  kafkaStreams_31: "org.apache.kafka:kafka-streams:$versions.kafka_31",
  log4j: "io.confluent:confluent-log4j:$versions.log4j",
  lz4: "org.lz4:lz4-java:$versions.lz4",
  metrics: "com.yammer.metrics:metrics-core:$versions.metrics",
  dropwizardMetrics: "io.dropwizard.metrics:metrics-core:$versions.dropwizardMetrics",
  mockitoCore: "org.mockito:mockito-core:$versions.mockito",
  mockitoInline: "org.mockito:mockito-inline:$versions.mockito",
  mockitoJunitJupiter: "org.mockito:mockito-junit-jupiter:$versions.mockito",
  nettyHandler: "io.netty:netty-handler:$versions.netty",
  nettyTransportNativeEpoll: "io.netty:netty-transport-native-epoll:$versions.netty",
  powermockJunit4: "org.powermock:powermock-module-junit4:$versions.powermock",
  powermockEasymock: "org.powermock:powermock-api-easymock:$versions.powermock",
  reflections: "org.reflections:reflections:$versions.reflections",
  rocksDBJni: "org.rocksdb:rocksdbjni:$versions.rocksDB",
  scalaCollectionCompat: "org.scala-lang.modules:scala-collection-compat_$versions.baseScala:$versions.scalaCollectionCompat",
  scalaJava8Compat: "org.scala-lang.modules:scala-java8-compat_$versions.baseScala:$versions.scalaJava8Compat",
  scalaLibrary: "org.scala-lang:scala-library:$versions.scala",
  scalaLogging: "com.typesafe.scala-logging:scala-logging_$versions.baseScala:$versions.scalaLogging",
  scalaReflect: "org.scala-lang:scala-reflect:$versions.scala",
  slf4jApi: "org.slf4j:slf4j-api:$versions.slf4j",
  slf4jlog4j: "org.slf4j:slf4j-log4j12:$versions.slf4j",
  snappy: "org.xerial.snappy:snappy-java:$versions.snappy",
  zookeeper: "org.apache.zookeeper:zookeeper:$versions.zookeeper",
  jfreechart: "jfreechart:jfreechart:$versions.jfreechart",
  mavenArtifact: "org.apache.maven:maven-artifact:$versions.mavenArtifact",
  zstd: "com.github.luben:zstd-jni:$versions.zstd",
  httpclient: "org.apache.httpcomponents:httpclient:$versions.httpclient",
]<|MERGE_RESOLUTION|>--- conflicted
+++ resolved
@@ -74,13 +74,8 @@
   jline: "3.21.0",
   jmh: "1.34",
   hamcrest: "2.2",
-<<<<<<< HEAD
   log4j: "1.2.17-cp8",
-  scalaLogging: "3.9.3",
-=======
-  log4j: "1.2.17",
   scalaLogging: "3.9.4",
->>>>>>> 4b468a9d
   jaxb: "2.3.0",
   jaxrs: "2.1.1",
   jfreechart: "1.0.0",
