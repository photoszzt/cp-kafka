/*
 * Licensed to the Apache Software Foundation (ASF) under one
 * or more contributor license agreements.  See the NOTICE file
 * distributed with this work for additional information
 * regarding copyright ownership.  The ASF licenses this file
 * to you under the Apache License, Version 2.0 (the
 * "License"); you may not use this file except in compliance
 * with the License.  You may obtain a copy of the License at
 *
 *   http://www.apache.org/licenses/LICENSE-2.0
 *
 * Unless required by applicable law or agreed to in writing,
 * software distributed under the License is distributed on an
 * "AS IS" BASIS, WITHOUT WARRANTIES OR CONDITIONS OF ANY
 * KIND, either express or implied.  See the License for the
 * specific language governing permissions and limitations
 * under the License.
 */

ext {
  versions = [:]
  libs = [:]

  // Available if -PscalaVersion is used. This is useful when we want to support a Scala version that has
  // a higher minimum Java requirement than Kafka. This was previously the case for Scala 2.12 and Java 7.
  availableScalaVersions = [ '2.12', '2.13' ]
}

// Add Scala version
def defaultScala212Version = '2.12.14'
def defaultScala213Version = '2.13.6'
if (hasProperty('scalaVersion')) {
  if (scalaVersion == '2.12') {
    versions["scala"] = defaultScala212Version
  } else if (scalaVersion == '2.13') {
    versions["scala"] = defaultScala213Version
  }  else {
    versions["scala"] = scalaVersion
  }
} else {
  versions["scala"] = defaultScala212Version
}

/* Resolve base Scala version according to these patterns:
 1. generally available Scala versions (such as: 2.12.y and 2.13.z) corresponding base versions will be: 2.12 and 2.13 (respectively)
 2. pre-release Scala versions (i.e. milestone/rc, such as: 2.13.0-M5, 2.13.0-RC1, 2.14.0-M1, etc.) will have identical base versions;
    rationale: pre-release Scala versions are not binary compatible with each other and that's the reason why libraries include the full
    Scala release string in their name for pre-releases (see dependencies below with an artifact name suffix '_$versions.baseScala')
*/
if ( !versions.scala.contains('-') ) {
  versions["baseScala"] = versions.scala.substring(0, versions.scala.lastIndexOf("."))
} else {
  versions["baseScala"] = versions.scala
}

versions += [
  activation: "1.1.1",
  apacheda: "1.0.2",
  apacheds: "2.0.0-M24",
  argparse4j: "0.7.0",
  bcpkix: "1.66",
  checkstyle: "8.36.2",
  commonsCli: "1.4",
  dropwizardMetrics: "4.1.12.1",
  gradle: "7.2",
  grgit: "4.1.1",
  httpclient: "4.5.13",
  easymock: "4.3",
<<<<<<< HEAD
  jackson: "2.13.2",
  jacksonDatabind: "2.13.2.2",
=======
  jackson: "2.12.6",
  jacksonDatabind: "2.12.6.1",
>>>>>>> bafa69ed
  jacoco: "0.8.7",
  javassist: "3.27.0-GA",
  jetty: "9.4.44.v20210927",
  jersey: "2.34",
  jline: "3.12.1",
  jmh: "1.32",
  hamcrest: "2.2",
<<<<<<< HEAD
  log4j: "1.2.17-cp8",
=======
>>>>>>> bafa69ed
  scalaLogging: "3.9.3",
  jaxb: "2.3.0",
  jaxrs: "2.1.1",
  jfreechart: "1.0.0",
  jopt: "5.0.4",
  jose4j: "0.7.8",
  junit: "5.7.1",
  jqwik: "1.5.0",
  kafka_0100: "0.10.0.1",
  kafka_0101: "0.10.1.1",
  kafka_0102: "0.10.2.2",
  kafka_0110: "0.11.0.3",
  kafka_10: "1.0.2",
  kafka_11: "1.1.1",
  kafka_20: "2.0.1",
  kafka_21: "2.1.1",
  kafka_22: "2.2.2",
  kafka_23: "2.3.1",
  kafka_24: "2.4.1",
  kafka_25: "2.5.1",
  kafka_26: "2.6.2",
  kafka_27: "2.7.1",
  kafka_28: "2.8.1",
  lz4: "1.8.0",
  mavenArtifact: "3.8.1",
  metrics: "2.2.0",
  mockito: "3.12.4",
  netty: "4.1.73.Final",
  powermock: "2.0.9",
  reflections: "0.9.12",
  reload4j: "1.2.19",
  rocksDB: "6.22.1.1",
  scalaCollectionCompat: "2.4.4",
  scalafmt: "2.7.5",
  scalaJava8Compat : "1.0.0",
  scoverage: "1.4.1",
  slf4j: "1.7.36",
  snappy: "1.1.8.4",
  spotbugs: "4.2.2",
  zinc: "1.3.5",
  zookeeper: "3.6.3",
  zstd: "1.5.0-4"
]
libs += [
  activation: "javax.activation:activation:$versions.activation",
  apacheda: "org.apache.directory.api:api-all:$versions.apacheda",
  apachedsCoreApi: "org.apache.directory.server:apacheds-core-api:$versions.apacheds",
  apachedsInterceptorKerberos: "org.apache.directory.server:apacheds-interceptor-kerberos:$versions.apacheds",
  apachedsProtocolShared: "org.apache.directory.server:apacheds-protocol-shared:$versions.apacheds",
  apachedsProtocolKerberos: "org.apache.directory.server:apacheds-protocol-kerberos:$versions.apacheds",
  apachedsProtocolLdap: "org.apache.directory.server:apacheds-protocol-ldap:$versions.apacheds",
  apachedsLdifPartition: "org.apache.directory.server:apacheds-ldif-partition:$versions.apacheds",
  apachedsMavibotPartition: "org.apache.directory.server:apacheds-mavibot-partition:$versions.apacheds",
  apachedsJdbmPartition: "org.apache.directory.server:apacheds-jdbm-partition:$versions.apacheds",
  argparse4j: "net.sourceforge.argparse4j:argparse4j:$versions.argparse4j",
  bcpkix: "org.bouncycastle:bcpkix-jdk15on:$versions.bcpkix",
  commonsCli: "commons-cli:commons-cli:$versions.commonsCli",
  commonsCodec: "commons-codec:commons-codec:$versions.commonsCodec",
  easymock: "org.easymock:easymock:$versions.easymock",
  jacksonAnnotations: "com.fasterxml.jackson.core:jackson-annotations:$versions.jackson",
  jacksonDatabind: "com.fasterxml.jackson.core:jackson-databind:$versions.jacksonDatabind",
  jacksonDataformatCsv: "com.fasterxml.jackson.dataformat:jackson-dataformat-csv:$versions.jackson",
  jacksonModuleScala: "com.fasterxml.jackson.module:jackson-module-scala_$versions.baseScala:$versions.jackson",
  jacksonJDK8Datatypes: "com.fasterxml.jackson.datatype:jackson-datatype-jdk8:$versions.jackson",
  jacksonJaxrsJsonProvider: "com.fasterxml.jackson.jaxrs:jackson-jaxrs-json-provider:$versions.jackson",
  jaxbApi: "javax.xml.bind:jaxb-api:$versions.jaxb",
  jaxrsApi: "javax.ws.rs:javax.ws.rs-api:$versions.jaxrs",
  javassist: "org.javassist:javassist:$versions.javassist",
  jettyServer: "org.eclipse.jetty:jetty-server:$versions.jetty",
  jettyClient: "org.eclipse.jetty:jetty-client:$versions.jetty",
  jettyServlet: "org.eclipse.jetty:jetty-servlet:$versions.jetty",
  jettyServlets: "org.eclipse.jetty:jetty-servlets:$versions.jetty",
  jerseyContainerServlet: "org.glassfish.jersey.containers:jersey-container-servlet:$versions.jersey",
  jerseyHk2: "org.glassfish.jersey.inject:jersey-hk2:$versions.jersey",
  jline: "org.jline:jline:$versions.jline",
  jmhCore: "org.openjdk.jmh:jmh-core:$versions.jmh",
  jmhCoreBenchmarks: "org.openjdk.jmh:jmh-core-benchmarks:$versions.jmh",
  jmhGeneratorAnnProcess: "org.openjdk.jmh:jmh-generator-annprocess:$versions.jmh",
  joptSimple: "net.sf.jopt-simple:jopt-simple:$versions.jopt",
  jose4j: "org.bitbucket.b_c:jose4j:$versions.jose4j",
  junitJupiter: "org.junit.jupiter:junit-jupiter:$versions.junit",
  junitJupiterApi: "org.junit.jupiter:junit-jupiter-api:$versions.junit",
  junitVintageEngine: "org.junit.vintage:junit-vintage-engine:$versions.junit",
  jqwik: "net.jqwik:jqwik:$versions.jqwik",
  hamcrest: "org.hamcrest:hamcrest:$versions.hamcrest",
  kafkaStreams_0100: "org.apache.kafka:kafka-streams:$versions.kafka_0100",
  kafkaStreams_0101: "org.apache.kafka:kafka-streams:$versions.kafka_0101",
  kafkaStreams_0102: "org.apache.kafka:kafka-streams:$versions.kafka_0102",
  kafkaStreams_0110: "org.apache.kafka:kafka-streams:$versions.kafka_0110",
  kafkaStreams_10: "org.apache.kafka:kafka-streams:$versions.kafka_10",
  kafkaStreams_11: "org.apache.kafka:kafka-streams:$versions.kafka_11",
  kafkaStreams_20: "org.apache.kafka:kafka-streams:$versions.kafka_20",
  kafkaStreams_21: "org.apache.kafka:kafka-streams:$versions.kafka_21",
  kafkaStreams_22: "org.apache.kafka:kafka-streams:$versions.kafka_22",
  kafkaStreams_23: "org.apache.kafka:kafka-streams:$versions.kafka_23",
  kafkaStreams_24: "org.apache.kafka:kafka-streams:$versions.kafka_24",
  kafkaStreams_25: "org.apache.kafka:kafka-streams:$versions.kafka_25",
  kafkaStreams_26: "org.apache.kafka:kafka-streams:$versions.kafka_26",
  kafkaStreams_27: "org.apache.kafka:kafka-streams:$versions.kafka_27",
  kafkaStreams_28: "org.apache.kafka:kafka-streams:$versions.kafka_28",
<<<<<<< HEAD
  log4j: "io.confluent:confluent-log4j:$versions.log4j",
=======
  log4j: "ch.qos.reload4j:reload4j:$versions.reload4j",
>>>>>>> bafa69ed
  lz4: "org.lz4:lz4-java:$versions.lz4",
  metrics: "com.yammer.metrics:metrics-core:$versions.metrics",
  dropwizardMetrics: "io.dropwizard.metrics:metrics-core:$versions.dropwizardMetrics",
  mockitoCore: "org.mockito:mockito-core:$versions.mockito",
  mockitoInline: "org.mockito:mockito-inline:$versions.mockito",
  mockitoJunitJupiter: "org.mockito:mockito-junit-jupiter:$versions.mockito",
  nettyHandler: "io.netty:netty-handler:$versions.netty",
  nettyTransportNativeEpoll: "io.netty:netty-transport-native-epoll:$versions.netty",
  powermockJunit4: "org.powermock:powermock-module-junit4:$versions.powermock",
  powermockEasymock: "org.powermock:powermock-api-easymock:$versions.powermock",
  reflections: "org.reflections:reflections:$versions.reflections",
  rocksDBJni: "org.rocksdb:rocksdbjni:$versions.rocksDB",
  scalaCollectionCompat: "org.scala-lang.modules:scala-collection-compat_$versions.baseScala:$versions.scalaCollectionCompat",
  scalaJava8Compat: "org.scala-lang.modules:scala-java8-compat_$versions.baseScala:$versions.scalaJava8Compat",
  scalaLibrary: "org.scala-lang:scala-library:$versions.scala",
  scalaLogging: "com.typesafe.scala-logging:scala-logging_$versions.baseScala:$versions.scalaLogging",
  scalaReflect: "org.scala-lang:scala-reflect:$versions.scala",
  slf4jApi: "org.slf4j:slf4j-api:$versions.slf4j",
  slf4jlog4j: "org.slf4j:slf4j-log4j12:$versions.slf4j",
  snappy: "org.xerial.snappy:snappy-java:$versions.snappy",
  zookeeper: "org.apache.zookeeper:zookeeper:$versions.zookeeper",
  jfreechart: "jfreechart:jfreechart:$versions.jfreechart",
  mavenArtifact: "org.apache.maven:maven-artifact:$versions.mavenArtifact",
  zstd: "com.github.luben:zstd-jni:$versions.zstd",
  httpclient: "org.apache.httpcomponents:httpclient:$versions.httpclient",
]<|MERGE_RESOLUTION|>--- conflicted
+++ resolved
@@ -66,13 +66,8 @@
   grgit: "4.1.1",
   httpclient: "4.5.13",
   easymock: "4.3",
-<<<<<<< HEAD
   jackson: "2.13.2",
   jacksonDatabind: "2.13.2.2",
-=======
-  jackson: "2.12.6",
-  jacksonDatabind: "2.12.6.1",
->>>>>>> bafa69ed
   jacoco: "0.8.7",
   javassist: "3.27.0-GA",
   jetty: "9.4.44.v20210927",
@@ -80,10 +75,7 @@
   jline: "3.12.1",
   jmh: "1.32",
   hamcrest: "2.2",
-<<<<<<< HEAD
   log4j: "1.2.17-cp8",
-=======
->>>>>>> bafa69ed
   scalaLogging: "3.9.3",
   jaxb: "2.3.0",
   jaxrs: "2.1.1",
@@ -184,11 +176,7 @@
   kafkaStreams_26: "org.apache.kafka:kafka-streams:$versions.kafka_26",
   kafkaStreams_27: "org.apache.kafka:kafka-streams:$versions.kafka_27",
   kafkaStreams_28: "org.apache.kafka:kafka-streams:$versions.kafka_28",
-<<<<<<< HEAD
   log4j: "io.confluent:confluent-log4j:$versions.log4j",
-=======
-  log4j: "ch.qos.reload4j:reload4j:$versions.reload4j",
->>>>>>> bafa69ed
   lz4: "org.lz4:lz4-java:$versions.lz4",
   metrics: "com.yammer.metrics:metrics-core:$versions.metrics",
   dropwizardMetrics: "io.dropwizard.metrics:metrics-core:$versions.dropwizardMetrics",
