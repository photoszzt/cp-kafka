--- conflicted
+++ resolved
@@ -70,11 +70,7 @@
   jackson: "2.10.5",
   jacksonDatabind: "2.10.5.1",
   jacoco: "0.8.5",
-<<<<<<< HEAD
-  jetty: "9.4.40.v20210413",
-=======
   jetty: "9.4.42.v20210604",
->>>>>>> c103b8d1
   jersey: "2.34",
   jmh: "1.23",
   hamcrest: "2.2",
