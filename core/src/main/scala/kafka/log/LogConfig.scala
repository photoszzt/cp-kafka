--- conflicted
+++ resolved
@@ -116,10 +116,6 @@
     }
     ConfigUtils.configMapToRedactedString(overriddenTopicProps.asJava, configDef)
   }
-<<<<<<< HEAD
-=======
-
->>>>>>> 2594686c
 }
 
 object LogConfig {
