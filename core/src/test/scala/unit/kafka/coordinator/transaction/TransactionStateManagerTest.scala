--- conflicted
+++ resolved
@@ -838,37 +838,9 @@
     val logConfig: LogConfig = EasyMock.mock(classOf[LogConfig])
     EasyMock.expect(logConfig.maxMessageSize).andStubReturn(maxBatchSize)
 
-<<<<<<< HEAD
-    val partition = new TopicPartition(TRANSACTION_STATE_TOPIC_NAME, transactionManager.partitionFor(transactionalId1))
-    val recordsByPartition = Map(partition -> MemoryRecords.withRecords(TransactionLog.EnforcedCompressionType,
-      new SimpleRecord(time.milliseconds() + txnConfig.removeExpiredTransactionalIdsIntervalMs, TransactionLog.keyToBytes(transactionalId1), null)))
-
-    txnState match {
-      case Empty | CompleteCommit | CompleteAbort =>
-
-        EasyMock.expect(replicaManager.appendRecords(EasyMock.anyLong(),
-          EasyMock.eq((-1).toShort),
-          EasyMock.eq(true),
-          EasyMock.eq(AppendOrigin.Coordinator),
-          EasyMock.eq(recordsByPartition),
-          EasyMock.capture(capturedArgument),
-          EasyMock.anyObject().asInstanceOf[Option[ReentrantLock]],
-          EasyMock.anyObject()
-        )).andAnswer(new IAnswer[Unit] {
-          override def answer(): Unit = {
-            capturedArgument.getValue.apply(
-              Map(partition ->
-                new PartitionResponse(error, 0L, RecordBatch.NO_TIMESTAMP, 0L)
-              )
-            )
-          }
-        })
-      case _ => // shouldn't append
-=======
     for (partitionId <- partitionIds) {
       EasyMock.expect(replicaManager.getLogConfig(new TopicPartition(TRANSACTION_STATE_TOPIC_NAME, partitionId)))
         .andStubReturn(Some(logConfig))
->>>>>>> 06076616
     }
 
     EasyMock.replay(logConfig)
