--- conflicted
+++ resolved
@@ -552,29 +552,6 @@
     }
 
     /**
-     * Tests that connections cannot be made with unsupported TLS versions
-     */
-    @Test
-    public void testUnsupportedTLSVersion() throws Exception {
-        String node = "0";
-        sslServerConfigs.put(SslConfigs.SSL_ENABLED_PROTOCOLS_CONFIG, Arrays.asList("TLSv1.2"));
-        server = createEchoServer(SecurityProtocol.SSL);
-
-        sslClientConfigs.put(SslConfigs.SSL_ENABLED_PROTOCOLS_CONFIG, Arrays.asList("TLSv1.1"));
-        createSelector(sslClientConfigs);
-        InetSocketAddress addr = new InetSocketAddress("localhost", server.port());
-        selector.connect(node, addr, BUFFER_SIZE, BUFFER_SIZE);
-
-        NetworkTestUtils.waitForChannelClose(selector, node, ChannelState.State.AUTHENTICATION_FAILED);
-<<<<<<< HEAD
-        server.verifyAuthenticationMetrics(0, 1);
-=======
-
-        selector.close();
->>>>>>> 66fca651
-    }
-
-    /**
      * Tests that connections cannot be made with unsupported TLS cipher suites
      */
     @Test
